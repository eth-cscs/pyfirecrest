name: Unittests

on:
  push:
    branches: [ main ]
  pull_request:
    branches: [ main ]

jobs:
  unittest:

    runs-on: ubuntu-latest
    strategy:
      matrix:
        python-version: [3.7, 3.8, 3.9]

    steps:
    - uses: actions/checkout@v2
    - name: Set up Python ${{ matrix.python-version }}
      uses: actions/setup-python@v2
      with:
        python-version: ${{ matrix.python-version }}
    - name: Install dependencies
      run: |
<<<<<<< HEAD
        python -m pip install --upgrade pip poetry
        poetry --version
        poetry check --no-interaction
        poetry config virtualenvs.create false
        poetry install --with test --no-interaction
    - name: Test with pytest
      working-directory: ./tests
      run: |
        poetry run pytest -v

  lint:

    runs-on: ubuntu-latest

    steps:
    - uses: actions/checkout@v2
    - name: Set up Python
      uses: actions/setup-python@v2
      with:
        python-version: 3.7
    - name: Install dependencies
      run: |
        python -m pip install --upgrade pip poetry
        poetry --version
        poetry check --no-interaction
        poetry config virtualenvs.create false
        poetry install --with test --no-interaction
=======
        python -m pip install --upgrade pip
        pip install .[test]
>>>>>>> 7e908880
    - name: Lint with flake8
      run: |
        # stop the build if there are Python syntax errors or undefined names
        flake8 . --count --select=E9,F63,F7,F82,F821 --show-source --statistics
        # exit-zero treats all errors as warnings. The GitHub editor is 127 chars wide
<<<<<<< HEAD
        poetry run flake8 . --count --exit-zero --max-complexity=10 --max-line-length=127 --statistics

  type-check:

    runs-on: ubuntu-latest

    steps:
    - uses: actions/checkout@v2
    - name: Set up Python
      uses: actions/setup-python@v2
      with:
        python-version: 3.7
    - name: Install dependencies
      run: |
        python -m pip install --upgrade pip poetry
        poetry --version
        poetry check --no-interaction
        poetry config virtualenvs.create false
        poetry install --with test --no-interaction
    - name: type check with mypy
      run: |
        poetry run mypy .
=======
        flake8 . --count --exit-zero --max-complexity=10 --max-line-length=127 --statistics
    - name: Test with pytest
      working-directory: ./tests
      run: |
        pytest -v
>>>>>>> 7e908880
<|MERGE_RESOLUTION|>--- conflicted
+++ resolved
@@ -22,70 +22,15 @@
         python-version: ${{ matrix.python-version }}
     - name: Install dependencies
       run: |
-<<<<<<< HEAD
-        python -m pip install --upgrade pip poetry
-        poetry --version
-        poetry check --no-interaction
-        poetry config virtualenvs.create false
-        poetry install --with test --no-interaction
-    - name: Test with pytest
-      working-directory: ./tests
-      run: |
-        poetry run pytest -v
-
-  lint:
-
-    runs-on: ubuntu-latest
-
-    steps:
-    - uses: actions/checkout@v2
-    - name: Set up Python
-      uses: actions/setup-python@v2
-      with:
-        python-version: 3.7
-    - name: Install dependencies
-      run: |
-        python -m pip install --upgrade pip poetry
-        poetry --version
-        poetry check --no-interaction
-        poetry config virtualenvs.create false
-        poetry install --with test --no-interaction
-=======
         python -m pip install --upgrade pip
         pip install .[test]
->>>>>>> 7e908880
     - name: Lint with flake8
       run: |
         # stop the build if there are Python syntax errors or undefined names
         flake8 . --count --select=E9,F63,F7,F82,F821 --show-source --statistics
         # exit-zero treats all errors as warnings. The GitHub editor is 127 chars wide
-<<<<<<< HEAD
-        poetry run flake8 . --count --exit-zero --max-complexity=10 --max-line-length=127 --statistics
-
-  type-check:
-
-    runs-on: ubuntu-latest
-
-    steps:
-    - uses: actions/checkout@v2
-    - name: Set up Python
-      uses: actions/setup-python@v2
-      with:
-        python-version: 3.7
-    - name: Install dependencies
-      run: |
-        python -m pip install --upgrade pip poetry
-        poetry --version
-        poetry check --no-interaction
-        poetry config virtualenvs.create false
-        poetry install --with test --no-interaction
-    - name: type check with mypy
-      run: |
-        poetry run mypy .
-=======
         flake8 . --count --exit-zero --max-complexity=10 --max-line-length=127 --statistics
     - name: Test with pytest
       working-directory: ./tests
       run: |
-        pytest -v
->>>>>>> 7e908880
+        pytest -v