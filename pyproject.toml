[build-system]
requires = ["flit_core >=3.2,<4"]
build-backend = "flit_core.buildapi"

[tool.flit.module]
name = "firecrest"

[project]
name = "pyfirecrest"
dynamic = ["version"]
description = "pyFirecrest is a python wrapper for FirecREST"
authors = [{name = "CSCS Swiss National Supercomputing Center"}]
maintainers = [
    {name = "Eirini Koutsaniti", email = "eirini.koutsaniti@cscs.ch"},
    {name = "Juan Pablo Dorsch", email = "juanpablo.dorsch@cscs.ch"}
]
readme = "README.md"
license = {file = "LICENSE"}
classifiers = [
    "Programming Language :: Python :: 3.7",
    "Programming Language :: Python :: 3.8",
    "Programming Language :: Python :: 3.9",
    "License :: OSI Approved :: BSD License",
    "Operating System :: OS Independent",
]
requires-python = ">=3.7"
dependencies = [
    "requests>=2.14.0",
    "PyJWT>=2.4.0",
    "typer[all]~=0.7.0",
<<<<<<< HEAD
    "packaging>=21.0"
=======
    "httpx>=0.24.0",
    "packaging>=23.1"
>>>>>>> 526ca8a8
]

[project.urls]
Homepage = "https://pyfirecrest.readthedocs.io"
Documentation = "https://pyfirecrest.readthedocs.io"
Repository = "https://github.com/eth-cscs/pyfirecrest"

[project.scripts]
firecrest = "firecrest.cli_script:main"

[project.optional-dependencies]
test = [
    "pytest>=5.3",
    "flake8~=5.0",
    "mypy~=0.991",
    "types-requests~=2.28.11",
    "pytest-httpserver~=1.0.6",
    "pytest-asyncio>=0.21.1"
]
docs = [
    "sphinx>=4.0",
    "sphinx-rtd-theme>=1.0",
    "myst-parser>=0.16",
    "sphinx-autobuild>=2021.0",
    "sphinx-click==3.0.2"
]

[tool.mypy]
show_error_codes = true
strict = false
exclude = [
    "^docs/.*py$",
    "^tests/.*py$",
]

[[tool.mypy.overrides]]
module = [
    "rich.*",
]
ignore_missing_imports = true<|MERGE_RESOLUTION|>--- conflicted
+++ resolved
@@ -28,12 +28,8 @@
     "requests>=2.14.0",
     "PyJWT>=2.4.0",
     "typer[all]~=0.7.0",
-<<<<<<< HEAD
-    "packaging>=21.0"
-=======
-    "httpx>=0.24.0",
-    "packaging>=23.1"
->>>>>>> 526ca8a8
+    "packaging>=21.0",
+    "httpx>=0.24.0"
 ]
 
 [project.urls]
