[build-system]
requires = ["flit_core >=3.2,<4"]
build-backend = "flit_core.buildapi"

[tool.flit.module]
name = "firecrest"

[project]
name = "pyfirecrest"
dynamic = ["version"]
description = "pyFirecrest is a python wrapper for FirecREST"
authors = [{name = "CSCS Swiss National Supercomputing Center"}]
maintainers = [
    {name = "Eirini Koutsaniti", email = "eirini.koutsaniti@cscs.ch"},
    {name = "Juan Pablo Dorsch", email = "juanpablo.dorsch@cscs.ch"}
]
readme = "README.md"
license = {file = "LICENSE"}
classifiers = [
    "Programming Language :: Python :: 3.7",
    "Programming Language :: Python :: 3.8",
    "Programming Language :: Python :: 3.9",
    "License :: OSI Approved :: BSD License",
    "Operating System :: OS Independent",
]
requires-python = ">=3.7"
dependencies = [
    "requests>=2.14.0", 
    "PyJWT>=2.4.0",
    "typer[all]~=0.7.0",
]

<<<<<<< HEAD
[tool.poetry.scripts]
firecrest = 'firecrest.cli_script:main'


[tool.poetry.dependencies]
python = "^3.7"
requests = ">=2.14.0"
PyJWT = ">=2.4.0"
typer = {extras = ["all"], version = "^0.7.0"}

[tool.poetry.group.test]
optional = true

[tool.poetry.group.test.dependencies]
httpretty = ">=1.0.3"
pytest = ">=5.3"
flake8 = "^5.0"
mypy = "^0.991"
types-requests = "^2.28.11"

[tool.poetry.group.docs]
optional = true
=======
[project.urls]
Homepage = "https://pyfirecrest.readthedocs.io"
Documentation = "https://pyfirecrest.readthedocs.io"
Repository = "https://github.com/eth-cscs/pyfirecrest"
>>>>>>> 7e908880

[project.scripts]
firecrest = "firecrest.cli_script:main"

<<<<<<< HEAD
[build-system]
requires = ["poetry-core"]
build-backend = "poetry.core.masonry.api"

[tool.mypy]
show_error_codes = true
strict = false
exclude = [
    "^docs/.*py$",
    "^tests/.*py$",
]

[[tool.mypy.overrides]]
module = [
    "rich.*",
]
ignore_missing_imports = true
=======
[project.optional-dependencies]
test = [
    "httpretty>=1.0.3",
    "pytest>=5.3",
    "flake8~=5.0",
]
docs = [
    "sphinx>=4.0",
    "sphinx-rtd-theme>=1.0",
    "myst-parser>=0.16",
    "sphinx-autobuild>=2021.0",
]
>>>>>>> 7e908880
<|MERGE_RESOLUTION|>--- conflicted
+++ resolved
@@ -30,43 +30,28 @@
     "typer[all]~=0.7.0",
 ]
 
-<<<<<<< HEAD
-[tool.poetry.scripts]
-firecrest = 'firecrest.cli_script:main'
-
-
-[tool.poetry.dependencies]
-python = "^3.7"
-requests = ">=2.14.0"
-PyJWT = ">=2.4.0"
-typer = {extras = ["all"], version = "^0.7.0"}
-
-[tool.poetry.group.test]
-optional = true
-
-[tool.poetry.group.test.dependencies]
-httpretty = ">=1.0.3"
-pytest = ">=5.3"
-flake8 = "^5.0"
-mypy = "^0.991"
-types-requests = "^2.28.11"
-
-[tool.poetry.group.docs]
-optional = true
-=======
 [project.urls]
 Homepage = "https://pyfirecrest.readthedocs.io"
 Documentation = "https://pyfirecrest.readthedocs.io"
 Repository = "https://github.com/eth-cscs/pyfirecrest"
->>>>>>> 7e908880
 
 [project.scripts]
 firecrest = "firecrest.cli_script:main"
 
-<<<<<<< HEAD
-[build-system]
-requires = ["poetry-core"]
-build-backend = "poetry.core.masonry.api"
+[project.optional-dependencies]
+test = [
+    "httpretty>=1.0.3",
+    "pytest>=5.3",
+    "flake8~=5.0",
+    "mypy~=0.991",
+    "types-requests~=2.28.11",
+]
+docs = [
+    "sphinx>=4.0",
+    "sphinx-rtd-theme>=1.0",
+    "myst-parser>=0.16",
+    "sphinx-autobuild>=2021.0",
+]
 
 [tool.mypy]
 show_error_codes = true
@@ -80,18 +65,4 @@
 module = [
     "rich.*",
 ]
-ignore_missing_imports = true
-=======
-[project.optional-dependencies]
-test = [
-    "httpretty>=1.0.3",
-    "pytest>=5.3",
-    "flake8~=5.0",
-]
-docs = [
-    "sphinx>=4.0",
-    "sphinx-rtd-theme>=1.0",
-    "myst-parser>=0.16",
-    "sphinx-autobuild>=2021.0",
-]
->>>>>>> 7e908880
+ignore_missing_imports = true