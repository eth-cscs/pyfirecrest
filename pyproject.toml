--- conflicted
+++ resolved
@@ -28,11 +28,8 @@
     "requests>=2.14.0",
     "PyJWT>=2.4.0",
     "typer[all]~=0.7.0",
-<<<<<<< HEAD
     "httpx>=0.24.0"
-=======
     "packaging>=23.1"
->>>>>>> 08a50598
 ]
 
 [project.urls]
