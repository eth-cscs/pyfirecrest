#
#  Copyright (c) 2019-2023, ETH Zurich. All rights reserved.
#
#  Please, refer to the LICENSE file in the root directory.
#  SPDX-License-Identifier: BSD-3-Clause
#
from __future__ import annotations

import itertools
import jwt
import logging
import os
import pathlib
import requests
import sys
import tempfile
import time

from contextlib import nullcontext
from io import BytesIO
from requests.compat import json  # type: ignore
from typing import Any, ContextManager, Optional, overload, Sequence, Tuple, List
from packaging.version import Version, parse

import firecrest.FirecrestException as fe
import firecrest.types as t
from firecrest.ExternalStorage import ExternalUpload, ExternalDownload
from firecrest.utilities import time_block, slurm_state_completed

if sys.version_info >= (3, 8):
    from typing import Literal
else:
    from typing_extensions import Literal

logger = logging.getLogger(__name__)


# This function is temporarily here
def handle_response(response):
    print("\nResponse status code:")
    print(response.status_code)
    print("\nResponse headers:")
    print(json.dumps(dict(response.headers), indent=4))
    print("\nResponse json:")
    try:
        print(json.dumps(response.json(), indent=4))
    except json.JSONDecodeError:
        print("-")


class Firecrest:
    """
    This is the basic class you instantiate to access the FirecREST API v1.
    Necessary parameters are the firecrest URL and an authorization object.

    :param firecrest_url: FirecREST's URL
    :param authorization: the authorization object. This object is responsible of handling the credentials and the only requirement for it is that it has a method get_access_token() that returns a valid access token.
    :param verify: either a boolean, in which case it controls whether requests will verify the server’s TLS certificate, or a string, in which case it must be a path to a CA bundle to use
    :param sa_role: this corresponds to the `F7T_AUTH_ROLE` configuration parameter of the site. If you don't know how FirecREST is setup it's better to leave the default.
    """

    TOO_MANY_REQUESTS_CODE = 429
    TIMEOUT_STR = "Command has finished with timeout signal"

    def _retry_requests(func):
        def wrapper(*args, **kwargs):
            client = args[0]
            num_retries = 0
            try:
                f = kwargs["files"]["file"]
                file_original_position = f[1].tell() if isinstance(f, tuple) else f.tell()
            except KeyError:
                file_original_position = None

            resp = func(*args, **kwargs)
            while True:
                if resp.status_code != client.TOO_MANY_REQUESTS_CODE:
                    break
                elif (
                    client.num_retries_rate_limit is not None
                    and num_retries >= client.num_retries_rate_limit
                ):
                    client.log(
                        logging.DEBUG,
                        f"Rate limit is reached and the request has "
                        f"been retried already {num_retries} times"
                    )
                    break
                else:
                    reset = resp.headers.get(
                        "Retry-After",
                        default=resp.headers.get("RateLimit-Reset", default=10),
                    )
                    client.log(
                        logging.INFO,
                        f"Rate limit is reached, will sleep for "
                        f"{reset} seconds and try again"
                    )
                    reset = int(reset)
                    try:
                        f = kwargs["files"]["file"]
                        client.log(
                            logging.DEBUG,
                            f"Resetting the file pointer of the uploaded file "
                            f"to {file_original_position}"
                        )
                        if isinstance(f, tuple):
                            f[1].seek(file_original_position)
                        else:
                            f.seek(file_original_position)

                    except KeyError:
                        pass

                    time.sleep(reset)
                    resp = func(*args, **kwargs)
                    num_retries += 1

            return resp

        return wrapper

    def __init__(
        self,
        firecrest_url: str,
        authorization: Any,
        verify: Optional[str | bool] = None,
        sa_role: str = "firecrest-sa",
    ) -> None:
        self._firecrest_url = firecrest_url
        self._authorization = authorization
        # This should be used only for blocking operations that require
        # multiple requests, not for external upload/download
        self._current_method_requests: List[requests.Response] = []
        self._verify = verify
        self._sa_role = sa_role
        #: This attribute will be passed to all the requests that will be
        #: made. How many seconds to wait for the server to send data before
        #: giving up. After that time a `requests.exceptions.Timeout` error
        #: will be raised.
        #:
        #: It can be a float or a tuple. More details here:
        #: https://requests.readthedocs.io.
        self.timeout: Optional[
            float | Tuple[float, float] | Tuple[float, None]
        ] = None
        #: Number of retries in case the rate limit is reached. When it is
        #: set to `None`, the client will keep trying until it gets a
        #: different status code than 429.
        self.num_retries_rate_limit: Optional[int] = None
        #: Set the sleep times for the polling of a task. When this is a
        #: a list an error will be raised if the task is not finished after
        #: the last sleep time. By default the sleep times will sum to
        #: 1 minute and the client will make 236 requests before failing.
        self.polling_sleep_times: list = [1, 0.5] + 234 * [0.25]
        #: Disable all logging from the client.
        self.disable_client_logging: bool = False
        self._api_version: Version = parse("1.15.0")
        self._session = requests.Session()

    def set_api_version(self, api_version: str) -> None:
        """Set the version of the api of firecrest. By default it will be assumed that you are
        using version 1.13.1 or compatible. The version is parsed by the `packaging` library.
        """
        self._api_version = parse(api_version)

    def log(self, level: int, msg: Any) -> None:
        """Log a message with the given level on the client logger.
        """
        if not self.disable_client_logging:
            logger.log(level, msg)

    @_retry_requests  # type: ignore
    def _get_request(
        self, endpoint, additional_headers=None, params=None
    ) -> requests.Response:
        url = f"{self._firecrest_url}{endpoint}"
        headers = {"Authorization": f"Bearer {self._authorization.get_access_token()}"}
        if additional_headers:
            headers.update(additional_headers)

        self.log(logging.INFO, f"Making GET request to {endpoint}")
        with time_block(f"GET request to {endpoint}", logger):
            resp = self._session.get(
                url=url,
                headers=headers,
                params=params,
                verify=self._verify,
                timeout=self.timeout,
            )

        return resp

    @_retry_requests  # type: ignore
    def _post_request(
        self, endpoint, additional_headers=None, data=None, files=None
    ) -> requests.Response:
        url = f"{self._firecrest_url}{endpoint}"
        headers = {"Authorization": f"Bearer {self._authorization.get_access_token()}"}
        if additional_headers:
            headers.update(additional_headers)

        self.log(logging.INFO, f"Making POST request to {endpoint}")
        with time_block(f"POST request to {endpoint}", logger):
            resp = self._session.post(
                url=url,
                headers=headers,
                data=data,
                files=files,
                verify=self._verify,
                timeout=self.timeout,
            )

        return resp

    @_retry_requests  # type: ignore
    def _put_request(
        self, endpoint, additional_headers=None, data=None
    ) -> requests.Response:
        url = f"{self._firecrest_url}{endpoint}"
        headers = {"Authorization": f"Bearer {self._authorization.get_access_token()}"}
        if additional_headers:
            headers.update(additional_headers)

        self.log(logging.INFO, f"Making PUT request to {endpoint}")
        with time_block(f"PUT request to {endpoint}", logger):
            resp = self._session.put(
                url=url,
                headers=headers,
                data=data,
                verify=self._verify,
                timeout=self.timeout,
            )

        return resp

    @_retry_requests  # type: ignore
    def _delete_request(
        self, endpoint, additional_headers=None, data=None
    ) -> requests.Response:
        url = f"{self._firecrest_url}{endpoint}"
        headers = {"Authorization": f"Bearer {self._authorization.get_access_token()}"}
        if additional_headers:
            headers.update(additional_headers)

        self.log(logging.INFO, f"Making DELETE request to {endpoint}")
        with time_block(f"DELETE request to {endpoint}", logger):
            resp = self._session.delete(
                url=url,
                headers=headers,
                data=data,
                verify=self._verify,
                timeout=self.timeout,
            )

        return resp

    @overload
    def _json_response(
        self,
        responses: List[requests.Response],
        expected_status_code: int,
        allow_none_result: Literal[False] = ...,
    ) -> dict:
        ...

    @overload
    def _json_response(
        self,
        responses: List[requests.Response],
        expected_status_code: int,
        allow_none_result: Literal[True],
    ) -> Optional[dict]:
        ...

    def _json_response(
        self,
        responses: List[requests.Response],
        expected_status_code: int,
        allow_none_result: bool = False,
    ):
        # Will examine only the last response
        response = responses[-1]
        status_code = response.status_code
        # handle_response(response)
        exc: fe.FirecrestException
        for h in fe.ERROR_HEADERS:
            if h in response.headers:
                self.log(
                    logging.CRITICAL,
                    f"Header '{h}' is included in the response"
                )
                exc = fe.HeaderException(responses)
                self.log(logging.CRITICAL, exc)
                raise exc

        if status_code == 401:
            self.log(logging.CRITICAL, "Status of the response is 401")
            exc = fe.UnauthorizedException(responses)
            self.log(logging.CRITICAL, exc)
            raise exc
        elif status_code == 404:
            self.log(logging.CRITICAL, "Status of the response is 404")
            exc = fe.NotFound(responses)
            self.log(logging.CRITICAL, exc)
            raise exc
        elif status_code >= 400:
            self.log(logging.CRITICAL, f"Status of the response is {status_code}")
            exc = fe.FirecrestException(responses)
            self.log(logging.CRITICAL, exc)
            raise exc
        elif status_code != expected_status_code:
            self.log(
                logging.CRITICAL,
                f"Unexpected status of last request {status_code}, it should "
                f"have been {expected_status_code}"
            )
            exc = fe.UnexpectedStatusException(responses, expected_status_code)
            self.log(logging.CRITICAL, exc)
            raise exc

        try:
            ret = response.json()
        except json.decoder.JSONDecodeError:
            if allow_none_result:
                ret = None
            else:
                exc = fe.NoJSONException(responses)
                self.log(logging.CRITICAL, exc)
                raise exc

        return ret

    def _tasks(
        self,
        task_ids: Optional[List[str]] = None,
        responses: Optional[List[requests.Response]] = None,
    ) -> dict[str, t.Task]:
        """Return a dictionary of FirecREST tasks and their last update.
        The result will only contain entries for valid tasks and the rest will be ignored.

        :param task_ids: list of task IDs. When empty all tasks are returned.
        :param responses: list of responses that are associated with these tasks (only relevant for error)
        :calls: GET `/tasks`
        """
        task_ids = [] if task_ids is None else task_ids
        responses = [] if responses is None else responses
        endpoint = "/tasks"
        params = {}
        if task_ids:
            params = {"tasks": ",".join([str(j) for j in task_ids])}

        resp = self._get_request(endpoint=endpoint, params=params)
        responses.append(resp)
        return self._json_response(responses, 200)["tasks"]

    def _task_safe(
        self, task_id: str, responses: Optional[List[requests.Response]] = None
    ) -> t.Task:
        if responses is None:
            responses = self._current_method_requests

        task = self._tasks([task_id], responses)[task_id]
        status = int(task["status"])
        exc: fe.FirecrestException
        if status == 115:
            self.log(logging.CRITICAL, "Task has error status code 115")
            exc = fe.StorageUploadException(responses)
            self.log(logging.CRITICAL, exc)
            raise exc

        if status == 118:
            self.log(logging.CRITICAL, "Task has error status code 118")
            exc = fe.StorageDownloadException(responses)
            self.log(logging.CRITICAL, exc)
            raise exc

        if status >= 400:
            self.log(logging.CRITICAL, f"Task has error status code {status}")
            exc = fe.FirecrestException(responses)
            self.log(logging.CRITICAL, exc)
            raise exc

        return task

    def _invalidate(
        self, task_id: str, responses: Optional[List[requests.Response]] = None
    ):
        responses = [] if responses is None else responses
        resp = self._post_request(
            endpoint="/storage/xfer-external/invalidate",
            additional_headers={"X-Task-Id": task_id},
        )
        responses.append(resp)
        return self._json_response(responses, 201, allow_none_result=True)

    def _poll_tasks(self, task_id: str, final_status, sleep_time):
        self.log(logging.INFO, f"Polling task {task_id} until status is {final_status}")
        resp = self._task_safe(task_id)
        t = 1
        while resp["status"] < final_status:
            try:
                t = next(sleep_time)
            except StopIteration:
                raise fe.PollingIterException(task_id)

            self.log(
                logging.INFO,
                f'Status of {task_id} is {resp["status"]}, sleeping for {t} '
                f'sec'
            )
            time.sleep(t)
            resp = self._task_safe(task_id)

<<<<<<< HEAD
        self.log(logging.INFO, f'Status of {task_id} is {resp["status"]}')
        return resp["data"]
=======
        logger.info(f'Status of {task_id} is {resp["status"]}')
        return resp["data"], resp.get("system", "")
>>>>>>> 56ba1f99

    # Status
    def all_services(self) -> List[t.Service]:
        """Returns a list containing all available micro services with a name, description, and status.

        :calls: GET `/status/services`
        """
        resp = self._get_request(endpoint="/status/services")
        return self._json_response([resp], 200)["out"]

    def service(self, service_name: str) -> t.Service:
        """Returns information about a micro service.
        Returns the name, description, and status.

        :param service_name: the service name
        :calls: GET `/status/services/{service_name}`
        """
        resp = self._get_request(endpoint=f"/status/services/{service_name}")
        return self._json_response([resp], 200)  # type: ignore

    def all_systems(self) -> List[t.System]:
        """Returns a list containing all available systems and response status.

        :calls: GET `/status/systems`
        """
        resp = self._get_request(endpoint="/status/systems")
        return self._json_response([resp], 200)["out"]

    def system(self, system_name: str) -> t.System:
        """Returns information about a system.
        Returns the name, description, and status.

        :param system_name: the system name
        :calls: GET `/status/systems/{system_name}`
        """
        resp = self._get_request(endpoint=f"/status/systems/{system_name}")
        return self._json_response([resp], 200)["out"]

    def parameters(self) -> t.Parameters:
        """Returns configuration parameters of the FirecREST deployment that is associated with the client.

        :calls: GET `/status/parameters`
        """
        resp = self._get_request(endpoint="/status/parameters")
        return self._json_response([resp], 200)["out"]

    def filesystems(self, system_name: Optional[str] = None) -> dict[str, List[t.Filesystem]]:
        """Returns the status of the filesystems per system.

        :param system_name: the system name
        :calls: GET `/status/filesystems`
        :calls: GET `/status/filesystems/{system_name}`

        .. warning:: This is available only for FirecREST>=1.15.0
        """
        if system_name:
            resp = self._get_request(endpoint=f"/status/filesystems/{system_name}")
            # Return the result in the same structure
            result = {
                system_name: self._json_response([resp], 200)["out"]
            }
            return result
        else:
            resp = self._get_request(endpoint="/status/filesystems")
            return self._json_response([resp], 200)["out"]

    # Utilities
    def list_files(
        self, machine: str, target_path: str, show_hidden: bool = False,
        recursive: bool = False
    ) -> List[t.LsFile]:
        """Returns a list of files in a directory.

        :param machine: the machine name where the filesystem belongs to
        :param target_path: the absolute target path
        :param show_hidden: show hidden files
        :param recursive: recursively list directories encountered
        :calls: GET `/utilities/ls`

        .. warning:: The argument ``recursive`` is available only for FirecREST>=1.16.0
        """
        params: dict[str, Any] = {"targetPath": f"{target_path}"}
        if show_hidden is True:
            params["showhidden"] = show_hidden

        if recursive is True:
            params["recursive"] = recursive

        resp = self._get_request(
            endpoint="/utilities/ls",
            additional_headers={"X-Machine-Name": machine},
            params=params,
        )
        return self._json_response([resp], 200)["output"]

    def mkdir(self, machine: str, target_path: str, p: Optional[bool] = None) -> str:
        """Creates a new directory.
        When successful, the method returns a string with the path of the newly created directory.

        :param machine: the machine name where the filesystem belongs to
        :param target_path: the absolute target path
        :param p: no error if existing, make parent directories as needed
        :calls: POST `/utilities/mkdir`
        """
        data: dict[str, Any] = {"targetPath": target_path}
        if p:
            data["p"] = p

        resp = self._post_request(
            endpoint="/utilities/mkdir",
            additional_headers={"X-Machine-Name": machine},
            data=data,
        )
        self._json_response([resp], 201)
        return target_path

    def mv(self, machine: str, source_path: str, target_path: str) -> str:
        """Rename/move a file, directory, or symlink at the `source_path` to the `target_path` on `machine`'s filesystem.
        When successful, the method returns a string with the new path of the file.

        :param machine: the machine name where the filesystem belongs to
        :param source_path: the absolute source path
        :param target_path: the absolute target path
        :calls: PUT `/utilities/rename`
        """
        resp = self._put_request(
            endpoint="/utilities/rename",
            additional_headers={"X-Machine-Name": machine},
            data={"targetPath": target_path, "sourcePath": source_path},
        )
        self._json_response([resp], 200)
        return target_path

    def chmod(self, machine: str, target_path: str, mode: str) -> None:
        """Changes the file mod bits of a given file according to the specified mode.

        :param machine: the machine name where the filesystem belongs to
        :param target_path: the absolute target path
        :param mode: same as numeric mode of linux chmod tool
        :calls: PUT `/utilities/chmod`
        """
        resp = self._put_request(
            endpoint="/utilities/chmod",
            additional_headers={"X-Machine-Name": machine},
            data={"targetPath": target_path, "mode": mode},
        )
        self._json_response([resp], 200)

    def chown(
        self,
        machine: str,
        target_path: str,
        owner: Optional[str] = None,
        group: Optional[str] = None,
    ) -> None:
        """Changes the user and/or group ownership of a given file.
        If only owner or group information is passed, only that information will be updated.

        :param machine: the machine name where the filesystem belongs to
        :param target_path: the absolute target path
        :param owner: owner ID for target
        :param group: group ID for target
        :calls: PUT `/utilities/chown`
        """
        if owner is None and group is None:
            return

        data = {"targetPath": target_path}
        if owner:
            data["owner"] = owner

        if group:
            data["group"] = group

        resp = self._put_request(
            endpoint="/utilities/chown",
            additional_headers={"X-Machine-Name": machine},
            data=data,
        )
        self._json_response([resp], 200)

    def copy(self, machine: str, source_path: str, target_path: str) -> str:
        """Copies file from `source_path` to `target_path`.
        When successful, the method returns a string with the path of the newly created file.

        :param machine: the machine name where the filesystem belongs to
        :param source_path: the absolute source path
        :param target_path: the absolute target path
        :calls: POST `/utilities/copy`
        """
        resp = self._post_request(
            endpoint="/utilities/copy",
            additional_headers={"X-Machine-Name": machine},
            data={"targetPath": target_path, "sourcePath": source_path},
        )
        self._json_response([resp], 201)
        return target_path

    def compress(
            self,
            machine: str,
            source_path: str,
            target_path: str,
            dereference: bool = False,
            fail_on_timeout: bool = True
    ) -> str:
        """Compress files using gzip compression.
        You can name the output file as you like, but typically these files
        have a .tar.gz extension. When successful, the method returns a string
        with the path of the newly created file.

        :param machine: the machine name where the filesystem belongs to
        :param source_path: the absolute source path
        :param target_path: the absolute target path
        :param dereference: follow symbolic links
        :param fail_on_timeout: if `True` on timeout, this method will raise an
        exception and won't fall back to submitting a long running job
        :calls: POST `/utilities/compress`

        .. warning:: This is available only for FirecREST>=1.16.0
        """
        data: dict[str, str | bool] = {
            "targetPath": target_path,
            "sourcePath": source_path
        }
        if dereference:
            data["dereference"] = dereference

        resp = self._post_request(
            endpoint="/utilities/compress",
            additional_headers={"X-Machine-Name": machine},
            data=data,
        )
        # - If the response is 201, the request was successful so we can
        #   return the target path
        # - If `fail_on_timeout==True` we let `_json_response` take care of
        #   possible errors by raising an exception
        # - If the response is 400 and the error message is the timeout
        #   message, we will submit a job to compress the file
        if (
            resp.status_code == 201 or
            fail_on_timeout or
            resp.status_code != 400 or
            resp.json().get('error', '') != self.TIMEOUT_STR
        ):
            self._json_response([resp], 201)
        else:
            self.log(
                logging.DEBUG,
                f"Compression of {source_path} to {target_path} has finished "
                f"with timeout signal. Will submit a job to compress the "
                f"file."
            )
            job_info = self.submit_compress_job(
                machine,
                source_path,
                target_path,
                dereference
            )
            jobid = job_info['jobid']
            xfer_system = job_info["system"]
            active_jobs = self.poll_active(
                xfer_system,
                [jobid]
            )
            intervals = (2**i for i in itertools.count(start=0))
            while (
                active_jobs and
                not slurm_state_completed(active_jobs[0]['state'])
            ):
                time.sleep(next(intervals))
                active_jobs = self.poll_active(
                    xfer_system,
                    [jobid]
                )

            if (
                active_jobs and
                active_jobs[0]['state'] != 'COMPLETED'
            ):
                raise Exception(
                    f"compression job (jobid={jobid}) finished with "
                    f"state {active_jobs[0]['state']}"
                )

            err_output = self.head(
                xfer_system,
                job_info['job_file_err']
            )
            if (err_output != ''):
                raise Exception(
                    f"compression job (jobid={jobid}) has failed: "
                    f"{err_output}"
                )

        return target_path

    def extract(
            self,
            machine: str,
            source_path: str,
            target_path: str,
            extension: str = "auto",
            fail_on_timeout: bool = True
    ) -> str:
        """Extract files.
        If you don't select the extension, FirecREST will try to guess the
        right command based on the extension of the sourcePath.
        Supported extensions are `.zip`, `.tar`, `.tgz`, `.gz` and `.bz2`.
        When successful, the method returns a string with the path of the
        newly created file.

        :param machine: the machine name where the filesystem belongs to
        :param source_path: the absolute path of the file to be extracted
        :param target_path: the absolute target path where the `source_path` is extracted
        :param extension: file extension, possible values are `auto`, `.zip`, `.tar`, `.tgz`, `.gz` and `.bz2`
        :param fail_on_timeout: if `True` on timeout, this method will raise an
        exception and won't fall back to submitting a long running job
        :calls: POST `/utilities/extract`

        .. warning:: This is available only for FirecREST>=1.16.0
        """
        resp = self._post_request(
            endpoint="/utilities/extract",
            additional_headers={"X-Machine-Name": machine},
            data={
                "targetPath": target_path,
                "sourcePath": source_path,
                "extension": extension
            },
        )
        # - If the response is 201, the request was successful so we can
        #   return the target path
        # - If `fail_on_timeout==True` we let `_json_response` take care of
        #   possible errors by raising an exception
        # - If the response is 400 and the error message is the timeout
        #   message, we will submit a job to compress the file
        if (
            resp.status_code == 201 or
            fail_on_timeout or
            resp.status_code != 400 or
            resp.json().get('error', '') != self.TIMEOUT_STR
        ):
            self._json_response([resp], 201)
        else:
            self.log(
                logging.DEBUG,
                f"Extraction of {source_path} to {target_path} has finished "
                f"with timeout signal. Will submit a job to extract the "
                f"file."
            )

            job_info = self.submit_extract_job(
                machine,
                source_path,
                target_path,
                extension
            )
            jobid = job_info['jobid']
            xfer_system = job_info["system"]
            active_jobs = self.poll_active(
                xfer_system,
                [jobid]
            )
            intervals = (2**i for i in itertools.count(start=0))
            while (
                active_jobs and
                not slurm_state_completed(active_jobs[0]['state'])
            ):
                time.sleep(next(intervals))
                active_jobs = self.poll_active(
                    xfer_system,
                    [jobid]
                )

            if (
                active_jobs and
                active_jobs[0]['state'] != 'COMPLETED'
            ):
                raise Exception(
                    f"extract job (jobid={jobid}) finished with"
                    f"state {active_jobs[0]['state']}"
                )

            err_output = self.head(
                xfer_system,
                job_info['job_file_err']
            )
            if (err_output != ''):
                raise Exception(
                    f"extract job has failed: {err_output}"
                )

        return target_path

    def file_type(self, machine: str, target_path: str) -> str:
        """Uses the `file` linux application to determine the type of a file.

        :param machine: the machine name where the filesystem belongs to
        :param target_path: the absolute target path
        :calls: GET `/utilities/file`
        """
        resp = self._get_request(
            endpoint="/utilities/file",
            additional_headers={"X-Machine-Name": machine},
            params={"targetPath": target_path},
        )
        return self._json_response([resp], 200)["output"]

    def stat(
        self, machine: str, target_path: str, dereference: bool = False
    ) -> t.StatFile:
        """Uses the stat linux application to determine the status of a file on the machine's filesystem.
        The result follows: https://docs.python.org/3/library/os.html#os.stat_result.

        :param machine: the machine name where the filesystem belongs to
        :param target_path: the absolute target path
        :param dereference: follow symbolic links
        :calls: GET `/utilities/stat`
        """
        params: dict[str, Any] = {"targetPath": target_path}
        if dereference:
            params["dereference"] = dereference

        resp = self._get_request(
            endpoint="/utilities/stat",
            additional_headers={"X-Machine-Name": machine},
            params=params,
        )
        return self._json_response([resp], 200)["output"]

    def symlink(self, machine: str, target_path: str, link_path: str) -> str:
        """Creates a symbolic link.
        When successful, the method returns a string with the path of the newly created link.

        :param machine: the machine name where the filesystem belongs to
        :param target_path: the absolute path that the symlink will point to
        :param link_path: the absolute path to the new symlink
        :calls: POST `/utilities/symlink`
        """
        resp = self._post_request(
            endpoint="/utilities/symlink",
            additional_headers={"X-Machine-Name": machine},
            data={"targetPath": target_path, "linkPath": link_path},
        )
        self._json_response([resp], 201)
        return target_path

    def simple_download(
        self, machine: str, source_path: str, target_path: str | pathlib.Path | BytesIO
    ) -> None:
        """Blocking call to download a small file.
        The maximun size of file that is allowed can be found from the parameters() call.

        :param machine: the machine name where the filesystem belongs to
        :param source_path: the absolute source path
        :param target_path: the target path in the local filesystem or binary stream
        :calls: GET `/utilities/download`
        """
        resp = self._get_request(
            endpoint="/utilities/download",
            additional_headers={"X-Machine-Name": machine},
            params={"sourcePath": source_path},
        )
        self._json_response([resp], 200, allow_none_result=True)
        context: ContextManager[BytesIO] = (
            open(target_path, "wb")  # type: ignore
            if isinstance(target_path, str) or isinstance(target_path, pathlib.Path)
            else nullcontext(target_path)
        )
        with context as f:
            f.write(resp.content)

    def simple_upload(
        self,
        machine: str,
        source_path: str | pathlib.Path | BytesIO,
        target_path: str,
        filename: Optional[str] = None,
    ) -> None:
        """Blocking call to upload a small file.
        The file that will be uploaded will have the same name as the source_path.
        The maximum size of file that is allowed can be found from the parameters() call.

        :param machine: the machine name where the filesystem belongs to
        :param source_path: the source path of the file or binary stream
        :param target_path: the absolute target path of the directory where the file will be uploaded
        :param filename: naming target file to filename (default is same as the local one)
        :calls: POST `/utilities/upload`
        """
        context: ContextManager[BytesIO] = (
            open(source_path, "rb")  # type: ignore
            if isinstance(source_path, str) or isinstance(source_path, pathlib.Path)
            else nullcontext(source_path)
        )
        with context as f:
            # Set filename
            if filename is not None:
                f = (filename, f)  # type: ignore

            resp = self._post_request(
                endpoint="/utilities/upload",
                additional_headers={"X-Machine-Name": machine},
                data={"targetPath": target_path},
                files={"file": f},
            )

        self._json_response([resp], 201)

    def simple_delete(self, machine: str, target_path: str) -> None:
        """Blocking call to delete a small file.

        :param machine: the machine name where the filesystem belongs to
        :param target_path: the absolute target path
        :calls: DELETE `/utilities/rm`
        """
        resp = self._delete_request(
            endpoint="/utilities/rm",
            additional_headers={"X-Machine-Name": machine},
            data={"targetPath": target_path},
        )
        self._json_response([resp], 204, allow_none_result=True)

    def checksum(self, machine: str, target_path: str) -> str:
        """Calculate the SHA256 (256-bit) checksum of a specified file.

        :param machine: the machine name where the filesystem belongs to
        :param target_path: the absolute target path
        :calls: GET `/utilities/checksum`
        """
        resp = self._get_request(
            endpoint="/utilities/checksum",
            additional_headers={"X-Machine-Name": machine},
            params={"targetPath": target_path},
        )
        return self._json_response([resp], 200)["output"]

    def head(
        self,
        machine: str,
        target_path: str,
        bytes: Optional[str] = None,
        lines: Optional[str] = None,
        skip_ending: Optional[bool] = False,
    ) -> str:
        """Display the beginning of a specified file.
        By default 10 lines will be returned.
        Bytes and lines cannot be specified simultaneously.
        The final result will be smaller than `UTILITIES_MAX_FILE_SIZE` bytes.
        This variable is available in the parameters command.

        :param machine: the machine name where the filesystem belongs to
        :param target_path: the absolute target path
        :param bytes: the number of bytes to be displayed
        :param lines: the number of lines to be displayed
        :param skip_ending: the output will be the whole file, without the last NUM bytes/lines of each file. NUM should be specified in the respective argument through `bytes` or `lines`. Equivalent to passing -NUM to the `head` command.
        :calls: GET `/utilities/head`
        """
        resp = self._get_request(
            endpoint="/utilities/head",
            additional_headers={"X-Machine-Name": machine},
            params={
                "targetPath": target_path,
                "lines": lines,
                "bytes": bytes,
                "skip_ending": skip_ending,
            },
        )
        return self._json_response([resp], 200)["output"]

    def tail(
        self,
        machine: str,
        target_path: str,
        bytes: Optional[str] = None,
        lines: Optional[str] = None,
        skip_beginning: Optional[bool] = False,
    ) -> str:
        """Display the last part of a specified file.
        By default 10 lines will be returned.
        Bytes and lines cannot be specified simultaneously.
        The final result will be smaller than `UTILITIES_MAX_FILE_SIZE` bytes.
        This variable is available in the parameters command.

        :param machine: the machine name where the filesystem belongs to
        :param target_path: the absolute target path
        :param bytes: the number of bytes to be displayed
        :param lines: the number of lines to be displayed
        :param skip_beginning: the output will start with byte/line NUM of each file. NUM should be specified in the respective argument through `bytes` or `lines`. Equivalent to passing +NUM to the `tail` command.
        :calls: GET `/utilities/head`
        """
        resp = self._get_request(
            endpoint="/utilities/tail",
            additional_headers={"X-Machine-Name": machine},
            params={
                "targetPath": target_path,
                "lines": lines,
                "bytes": bytes,
                "skip_beginning": skip_beginning,
            },
        )
        return self._json_response([resp], 200)["output"]

    def view(self, machine: str, target_path: str) -> str:
        """View the content of a specified file.
        The final result will be smaller than `UTILITIES_MAX_FILE_SIZE` bytes.
        This variable is available in the parameters command.

        :param machine: the machine name where the filesystem belongs to
        :param target_path: the absolute target path
        :calls: GET `/utilities/checksum`
        """
        resp = self._get_request(
            endpoint="/utilities/view",
            additional_headers={"X-Machine-Name": machine},
            params={"targetPath": target_path},
        )
        return self._json_response([resp], 200)["output"]

    def whoami(self, machine=None) -> Optional[str]:
        """Returns the username that FirecREST will be using to perform the other calls.
        In the case the machine name is passed in the arguments, a call is made to the respective endpoint and the command whoami is run on the machine.
        Otherwise, the library decodes the token and will return `None` if the token is not valid.

        :calls: GET `/utilities/whoami`
        """
        if machine:
            resp = self._get_request(
                endpoint="/utilities/whoami",
                additional_headers={"X-Machine-Name": machine},
            )
            return self._json_response([resp], 200)["output"]

        try:
            decoded = jwt.decode(
                self._authorization.get_access_token(),
                options={"verify_signature": False},
            )
            try:
                if self._sa_role in decoded["realm_access"]["roles"]:
                    clientId = decoded["clientId"]
                    username = decoded["resource_access"][clientId]["roles"][0]
                    return username

                return decoded["preferred_username"]
            except KeyError:
                return decoded["preferred_username"]

        except Exception:
            # Invalid token, cannot retrieve username
            return None

    def groups(self, machine) -> t.UserId:
        """Returns the output of the `id` command, user and group ids.

        :calls: GET `/utilities/whoami`

        .. warning:: This is available only for FirecREST>=1.15.0
        """
        resp = self._get_request(
            endpoint="/utilities/whoami",
            additional_headers={"X-Machine-Name": machine},
            params={
                "groups": True
            }
        )
        return self._json_response([resp], 200)["output"]

    # Compute
    def _submit_request(self, machine: str, job_script, local_file, account=None, env_vars=None):
        data = {}
        if account:
            data["account"] = account

        if env_vars:
            data["env"] = env_vars

        if local_file:
            with open(job_script, "rb") as f:
                resp = self._post_request(
                    endpoint="/compute/jobs/upload",
                    additional_headers={"X-Machine-Name": machine},
                    files={"file": f},
                    data=data,
                )
        else:
            data["targetPath"] = job_script
            resp = self._post_request(
                endpoint="/compute/jobs/path",
                additional_headers={"X-Machine-Name": machine},
                data=data,
            )

        self._current_method_requests.append(resp)
        return self._json_response(self._current_method_requests, 201)

    def _squeue_request(self, machine: str, jobs=None, page_size=None, page_number=None):
        jobs = [] if jobs is None else jobs
        params = {}
        if jobs:
            params["jobs"] = ",".join([str(j) for j in jobs])

        if page_size is not None:
            params["pageSize"] = page_size

        if page_number is not None:
            params["pageNumber"] = page_number

        resp = self._get_request(
            endpoint="/compute/jobs",
            additional_headers={"X-Machine-Name": machine},
            params=params,
        )
        self._current_method_requests.append(resp)
        return self._json_response(self._current_method_requests, 200)

    def _acct_request(self, machine: str, jobs=None, start_time=None, end_time=None, page_size=None, page_number=None):
        jobs = [] if jobs is None else jobs
        params = {}
        if jobs:
            params["jobs"] = ",".join(jobs)

        if start_time:
            params["starttime"] = start_time

        if end_time:
            params["endtime"] = end_time

        if page_size is not None:
            params["pageSize"] = page_size

        if page_number is not None:
            params["pageNumber"] = page_number

        resp = self._get_request(
            endpoint="/compute/acct",
            additional_headers={"X-Machine-Name": machine},
            params=params,
        )
        self._current_method_requests.append(resp)
        return self._json_response(self._current_method_requests, 200)

    def submit(
        self,
        machine: str,
        job_script: Optional[str] = None,
        local_file: Optional[bool] = True,
        script_str: Optional[str] = None,
        script_local_path: Optional[str] = None,
        script_remote_path: Optional[str] = None,
        account: Optional[str] = None,
        env_vars: Optional[dict[str, Any]] = None,
    ) -> t.JobSubmit:
        """Submits a batch script to SLURM on the target system. One of `script_str`, `script_local` and `script_remote` needs to be set.

        :param machine: the machine name where the scheduler belongs to
        :param job_script: [deprecated] use `script_str`, `script_local_path` or `script_remote_path`
        :param local_file: [deprecated]
        :param script_str: the content of the script to be submitted
        :param script_local_path: the path of the script on the local file system
        :param script_remote_path: the full path of the script on the remote file system
        :param account: submit the job with this project account
        :param env_vars: dictionary (varName, value) defining environment variables to be exported for the job
        :calls: POST `/compute/jobs/upload` or POST `/compute/jobs/path`

                GET `/tasks`
        """
        if [
            script_str is None,
            script_local_path is None,
            script_remote_path is None,
            job_script is None
        ].count(False) != 1:
            self.log(
                logging.ERROR,
                "Only one of the arguments  `script_str`, `script_local_path`, "
                "`script_remote_path`, and `job_script` can be set at a time. "
                "`job_script` is deprecated, so prefer one of the others."
            )
            raise ValueError(
                "Only one of the arguments  `script_str`, `script_local_path`, "
                "`script_remote_path`, and `job_script` can be set at a time. "
            )

        if job_script is not None:
            self.log(
                logging.WARNING,
                "`local_file` argument is deprecated, please use one of "
                "`script_str`, `script_local_path` or `script_remote_path` "
                "instead"
            )

            if local_file:
                script_local_path = job_script
            else:
                script_remote_path = job_script

        if script_str is not None:
            is_path = False
            is_local = True
            job_script_file = None
        elif script_local_path is not None:
            is_path = True
            is_local = True
            job_script_file = script_local_path
        elif script_remote_path is not None:
            is_path = True
            is_local = False
            job_script_file = script_remote_path

        self._current_method_requests = []

        # Check if `job_script` is a filename or a job script and create a file if necessary
        context: Any = (
            tempfile.TemporaryDirectory()
            if not is_path
            else nullcontext(None)
        )
        with context as tmpdirname:
            if not is_path:
                self.log(
                    logging.INFO,
                    f"Created temporary directory {tmpdirname}"
                )
                with open(os.path.join(tmpdirname, "script.batch"), "w") as temp_file:
                    temp_file.write(script_str)  # type: ignore

                job_script_file = os.path.join(tmpdirname, "script.batch")

            env = json.dumps(env_vars) if env_vars else None
            json_response = self._submit_request(machine, job_script_file, is_local, account, env)
            self.log(
                logging.INFO,
                f"Job submission task: {json_response['task_id']}"
            )

        # Inject taskid in the result
        result = self._poll_tasks(
            json_response["task_id"], "200", iter(self.polling_sleep_times)
        )[0]
        result["firecrest_taskid"] = json_response["task_id"]
        return result

    def poll(
        self,
        machine: str,
        jobs: Optional[Sequence[str | int]] = None,
        start_time: Optional[str] = None,
        end_time: Optional[str] = None,
        page_size: Optional[int] = None,
        page_number: Optional[int] = None,
    ) -> List[t.JobAcct]:
        """Retrieves information about submitted jobs.
        This call uses the `sacct` command.

        :param machine: the machine name where the scheduler belongs to
        :param jobs: list of the IDs of the jobs
        :param start_time: Start time (and/or date) of job's query. Allowed formats are HH:MM[:SS] [AM|PM] MMDD[YY] or MM/DD[/YY] or MM.DD[.YY] MM/DD[/YY]-HH:MM[:SS] YYYY-MM-DD[THH:MM[:SS]]
        :param end_time: End time (and/or date) of job's query. Allowed formats are HH:MM[:SS] [AM|PM] MMDD[YY] or MM/DD[/YY] or MM.DD[.YY] MM/DD[/YY]-HH:MM[:SS] YYYY-MM-DD[THH:MM[:SS]]
        :param page_size: number of entries returned (when `page_number` is not `None`, the default value is 25)
        :param page_number: page number (if set to `None` the default value is 0)
        :calls: GET `/compute/acct`

                GET `/tasks`
        """
        self._current_method_requests = []
        if isinstance(jobs, str):
            self.log(
                logging.WARNING,
                f"`jobs` is meant to be a list, not a string. Will poll for "
                f"jobs: {[str(j) for j in jobs]}"
            )

        jobids = [str(j) for j in jobs] if jobs else []
        json_response = self._acct_request(
            machine, jobids, start_time, end_time, page_size, page_number
        )
        self.log(logging.INFO, f"Job polling task: {json_response['task_id']}")
        res = self._poll_tasks(
            json_response["task_id"], "200", iter(self.polling_sleep_times)
        )[0]
        # When there is no job in the sacct output firecrest will return an empty dictionary instead of list
        if isinstance(res, dict):
            return list(res.values())
        else:
            return res

    def poll_active(
        self,
        machine: str,
        jobs: Optional[Sequence[str | int]] = None,
        page_size: Optional[int] = None,
        page_number: Optional[int] = None,
    ) -> List[t.JobQueue]:
        """Retrieves information about active jobs.
        This call uses the `squeue -u <username>` command.

        :param machine: the machine name where the scheduler belongs to
        :param jobs: list of the IDs of the jobs
        :param page_size: number of entries returned (when `page_number` is not `None`, the default value is 25)
        :param page_number: page number (if set to `None` the default value is 0)
        :calls: GET `/compute/jobs`

                GET `/tasks`
        """
        self._current_method_requests = []
        if isinstance(jobs, str):
            self.log(
                logging.WARNING,
                f"`jobs` is meant to be a list, not a string. Will poll for jobs: {[str(j) for j in jobs]}"
            )

        jobs = jobs if jobs else []
        jobids = [str(j) for j in jobs]
        json_response = self._squeue_request(machine, jobids, page_size, page_number)
        self.log(
            logging.INFO,
            f"Job active polling task: {json_response['task_id']}"
        )
        dict_result = self._poll_tasks(
            json_response["task_id"], "200", iter(self.polling_sleep_times)
        )[0]
        return list(dict_result.values())

    def nodes(
        self,
        machine: str,
        nodes: Optional[Sequence[str]] = None,
    ) -> List[t.NodeInfo]:
        """Retrieves information about the compute nodes.
        This call uses the `scontrol show nodes` command.

        :param machine: the machine name where the scheduler belongs to
        :param nodes: specific compute nodes to query
        :calls: GET `/compute/nodes`

                GET `/tasks`

        .. warning:: This is available only for FirecREST>=1.16.0
        """
        params = {}
        if nodes:
            params["nodes"] = ",".join(nodes)

        resp = self._get_request(
            endpoint="/compute/nodes",
            additional_headers={"X-Machine-Name": machine},
            params=params,
        )
        self._current_method_requests.append(resp)
        json_response = self._json_response(self._current_method_requests, 200)
        result = self._poll_tasks(
            json_response["task_id"], "200", iter(self.polling_sleep_times)
        )[0]
        return result

    def partitions(
        self,
        machine: str,
        partitions: Optional[Sequence[str]] = None,
    ) -> List[t.PartitionInfo]:
        """Retrieves information about the compute partitions.
        This call uses the `scontrol show partitions` command.

        :param machine: the machine name where the scheduler belongs to
        :param nodes: specific compute nodes to query
        :calls: GET `/compute/partitions`

                GET `/tasks`

        .. warning:: This is available only for FirecREST>=1.16.0
        """
        params = {}
        if partitions:
            params["partitions"] = ",".join(partitions)

        resp = self._get_request(
            endpoint="/compute/partitions",
            additional_headers={"X-Machine-Name": machine},
            params=params,
        )
        self._current_method_requests.append(resp)
        json_response = self._json_response(self._current_method_requests, 200)
        result = self._poll_tasks(
            json_response["task_id"], "200", iter(self.polling_sleep_times)
        )[0]
        return result

    def reservations(
        self,
        machine: str,
        reservations: Optional[Sequence[str]] = None,
    ) -> List[t.ReservationInfo]:
        """Retrieves information about the compute reservations.
        This call uses the `scontrol show reservations` command.
        :param machine: the machine name where the scheduler belongs to
        :param nodes: specific reservations to query
        :calls: GET `/compute/reservations`
                GET `/tasks`
        .. warning:: This is available only for FirecREST>=1.16.0
        """
        params = {}
        if reservations:
            params["reservations"] = ",".join(reservations)

        resp = self._get_request(
            endpoint="/compute/reservations",
            additional_headers={"X-Machine-Name": machine},
            params=params,
        )
        self._current_method_requests.append(resp)
        json_response = self._json_response(self._current_method_requests, 200)
        result = self._poll_tasks(
            json_response["task_id"], "200", iter(self.polling_sleep_times)
        )[0]
        return result

    def cancel(self, machine: str, job_id: str | int) -> str:
        """Cancels running job.
        This call uses the `scancel` command.

        :param machine: the machine name where the scheduler belongs to
        :param job_id: the ID of the job
        :calls: DELETE `/compute/jobs/{job_id}`

                GET `/tasks`
        """
        self._current_method_requests = []
        resp = self._delete_request(
            endpoint=f"/compute/jobs/{job_id}",
            additional_headers={"X-Machine-Name": machine},
        )
        self._current_method_requests.append(resp)
        json_response = self._json_response(self._current_method_requests, 200)
        self.log(
            logging.INFO,
            f"Job cancellation task: {json_response['task_id']}"
        )
        return self._poll_tasks(
            json_response["task_id"], "200", iter(self.polling_sleep_times)
        )[0]

    # Storage
    def _internal_transfer(
        self,
        endpoint,
        machine,
        source_path,
        target_path,
        job_name,
        time,
        stage_out_job_id,
        account,
        extension=None,
        dereference=False,
    ):
        data = {"targetPath": target_path}
        if source_path:
            data["sourcePath"] = source_path

        if job_name:
            data["jobName"] = job_name

        if time:
            data["time"] = time

        if stage_out_job_id:
            data["stageOutJobId"] = stage_out_job_id

        if account:
            data["account"] = account

        if extension:
            data["extension"] = extension

        if dereference:
            data["dereference"] = dereference

        resp = self._post_request(
            endpoint=endpoint, additional_headers={"X-Machine-Name": machine}, data=data
        )
        self._current_method_requests.append(resp)
        return self._json_response(self._current_method_requests, 201)

    def submit_move_job(
        self,
        machine: str,
        source_path: str,
        target_path: str,
        job_name: Optional[str] = None,
        time: Optional[str] = None,
        stage_out_job_id: Optional[str] = None,
        account: Optional[str] = None,
    ) -> t.InternalTransferJobSubmit:
        """Move files between internal CSCS file systems.
        Rename/Move source_path to target_path.
        Possible to stage-out jobs providing the SLURM ID of a production job.
        More info about internal transfer: https://user.cscs.ch/storage/data_transfer/internal_transfer/

        :param machine: the machine name where the scheduler belongs to
        :param source_path: the absolute source path
        :param target_path: the absolute target path
        :param job_name: job name
        :param time: limit on the total run time of the job. Acceptable time formats 'minutes', 'minutes:seconds', 'hours:minutes:seconds', 'days-hours', 'days-hours:minutes' and 'days-hours:minutes:seconds'.
        :param stage_out_job_id: transfer data after job with ID {stage_out_job_id} is completed
        :param account: name of the bank account to be used in SLURM. If not set, system default is taken.
        :calls: POST `/storage/xfer-internal/mv`

                GET `/tasks`
        """
        self._current_method_requests = []
        endpoint = "/storage/xfer-internal/mv"
        json_response = self._internal_transfer(
            endpoint,
            machine,
            source_path,
            target_path,
            job_name,
            time,
            stage_out_job_id,
            account,
        )
<<<<<<< HEAD
        self.log(
            logging.INFO,
            f"Job submission task: {json_response['task_id']}"
        )
        return self._poll_tasks(
=======
        logger.info(f"Job submission task: {json_response['task_id']}")
        transfer_info = self._poll_tasks(
>>>>>>> 56ba1f99
            json_response["task_id"], "200", iter(self.polling_sleep_times)
        )
        result = transfer_info[0]
        result.update({"system": transfer_info[1]})
        return result

    def submit_copy_job(
        self,
        machine: str,
        source_path: str,
        target_path: str,
        job_name: Optional[str] = None,
        time: Optional[str] = None,
        stage_out_job_id: Optional[str] = None,
        account: Optional[str] = None,
    ) -> t.InternalTransferJobSubmit:
        """Copy files between internal CSCS file systems.
        Copy source_path to target_path.
        Possible to stage-out jobs providing the SLURM Id of a production job.
        More info about internal transfer: https://user.cscs.ch/storage/data_transfer/internal_transfer/

        :param machine: the machine name where the scheduler belongs to
        :param source_path: the absolute source path
        :param target_path: the absolute target path
        :param job_name: job name
        :param time: limit on the total run time of the job. Acceptable time formats 'minutes', 'minutes:seconds', 'hours:minutes:seconds', 'days-hours', 'days-hours:minutes' and 'days-hours:minutes:seconds'.
        :param stage_out_job_id: transfer data after job with ID {stage_out_job_id} is completed
        :param account: name of the bank account to be used in SLURM. If not set, system default is taken.
        :calls: POST `/storage/xfer-internal/cp`

                GET `/tasks`
        """
        self._current_method_requests = []
        endpoint = "/storage/xfer-internal/cp"
        json_response = self._internal_transfer(
            endpoint,
            machine,
            source_path,
            target_path,
            job_name,
            time,
            stage_out_job_id,
            account,
        )
<<<<<<< HEAD
        self.log(
            logging.INFO,
            f"Job submission task: {json_response['task_id']}"
        )
        return self._poll_tasks(
=======
        logger.info(f"Job submission task: {json_response['task_id']}")
        transfer_info = self._poll_tasks(
>>>>>>> 56ba1f99
            json_response["task_id"], "200", iter(self.polling_sleep_times)
        )
        result = transfer_info[0]
        result.update({"system": transfer_info[1]})
        return result

    def submit_rsync_job(
        self,
        machine: str,
        source_path: str,
        target_path: str,
        job_name: Optional[str] = None,
        time: Optional[str] = None,
        stage_out_job_id: Optional[str] = None,
        account: Optional[str] = None,
    ) -> t.InternalTransferJobSubmit:
        """Transfer files between internal CSCS file systems.
        Transfer source_path to target_path.
        Possible to stage-out jobs providing the SLURM Id of a production job.
        More info about internal transfer: https://user.cscs.ch/storage/data_transfer/internal_transfer/

        :param machine: the machine name where the scheduler belongs to
        :param source_path: the absolute source path
        :param target_path: the absolute target path
        :param job_name: job name
        :param time: limit on the total run time of the job. Acceptable time formats 'minutes', 'minutes:seconds', 'hours:minutes:seconds', 'days-hours', 'days-hours:minutes' and 'days-hours:minutes:seconds'.
        :param stage_out_job_id: transfer data after job with ID {stage_out_job_id} is completed
        :param account: name of the bank account to be used in SLURM. If not set, system default is taken.
        :calls: POST `/storage/xfer-internal/rsync`

                GET `/tasks`
        """
        self._current_method_requests = []
        endpoint = "/storage/xfer-internal/rsync"
        json_response = self._internal_transfer(
            endpoint,
            machine,
            source_path,
            target_path,
            job_name,
            time,
            stage_out_job_id,
            account,
        )
<<<<<<< HEAD
        self.log(
            logging.INFO,
            f"Job submission task: {json_response['task_id']}")
        return self._poll_tasks(
=======
        logger.info(f"Job submission task: {json_response['task_id']}")
        transfer_info = self._poll_tasks(
>>>>>>> 56ba1f99
            json_response["task_id"], "200", iter(self.polling_sleep_times)
        )
        result = transfer_info[0]
        result.update({"system": transfer_info[1]})
        return result

    def submit_delete_job(
        self,
        machine: str,
        target_path: str,
        job_name: Optional[str] = None,
        time: Optional[str] = None,
        stage_out_job_id: Optional[str] = None,
        account: Optional[str] = None,
    ) -> t.InternalTransferJobSubmit:
        """Remove files in internal CSCS file systems.
        Remove file in target_path.
        Possible to stage-out jobs providing the SLURM Id of a production job.
        More info about internal transfer: https://user.cscs.ch/storage/data_transfer/internal_transfer/

        :param machine: the machine name where the scheduler belongs to
        :param target_path: the absolute target path
        :param job_name: job name
        :param time: limit on the total run time of the job. Acceptable time formats 'minutes', 'minutes:seconds', 'hours:minutes:seconds', 'days-hours', 'days-hours:minutes' and 'days-hours:minutes:seconds'.
        :param stage_out_job_id: transfer data after job with ID {stage_out_job_id} is completed
        :param account: name of the bank account to be used in SLURM. If not set, system default is taken.
        :calls: POST `/storage/xfer-internal/rm`

                GET `/tasks`
        """
        self._current_method_requests = []
        endpoint = "/storage/xfer-internal/rm"
        json_response = self._internal_transfer(
            endpoint,
            machine,
            None,
            target_path,
            job_name,
            time,
            stage_out_job_id,
            account,
        )
<<<<<<< HEAD
        self.log(
            logging.INFO,
            f"Job submission task: {json_response['task_id']}"
        )
        return self._poll_tasks(
=======
        logger.info(f"Job submission task: {json_response['task_id']}")
        transfer_info = self._poll_tasks(
>>>>>>> 56ba1f99
            json_response["task_id"], "200", iter(self.polling_sleep_times)
        )
        result = transfer_info[0]
        result.update({"system": transfer_info[1]})
        return result

    def external_upload(
        self, machine: str, source_path: str, target_path: str
    ) -> ExternalUpload:
        """Non blocking call for the upload of larger files.

        :param machine: the machine where the filesystem belongs to
        :param source_path: the source path in the local filesystem
        :param target_path: the target path in the machine's filesystem
        :returns: an ExternalUpload object
        """
        resp = self._post_request(
            endpoint="/storage/xfer-external/upload",
            additional_headers={"X-Machine-Name": machine},
            data={"targetPath": target_path, "sourcePath": source_path},
        )
        json_response = self._json_response([resp], 201)["task_id"]
        return ExternalUpload(self, json_response, [resp])

    def external_download(self, machine: str, source_path: str) -> ExternalDownload:
        """Non blocking call for the download of larger files.

        :param machine: the machine where the filesystem belongs to
        :param source_path: the source path in the local filesystem
        :returns: an ExternalDownload object
        """
        resp = self._post_request(
            endpoint="/storage/xfer-external/download",
            additional_headers={"X-Machine-Name": machine},
            data={"sourcePath": source_path},
        )
        return ExternalDownload(
            self, self._json_response([resp], 201)["task_id"], [resp]
        )

    def submit_compress_job(
        self,
        machine: str,
        source_path: str,
        target_path: str,
        dereference: bool = False,
        job_name: Optional[str] = None,
        time: Optional[str] = None,
        stage_out_job_id: Optional[str] = None,
        account: Optional[str] = None,
    ) -> t.InternalTransferJobSubmit:
        """Compress files using gzip compression.
        You can name the output file as you like, but typically these files have a .tar.gz extension.
        Possible to stage-out jobs providing the SLURM Id of a production job.

        :param machine: the machine name where the scheduler belongs to
        :param source_path: the absolute source path
        :param target_path: the absolute target path
        :param dereference: follow symbolic links
        :param job_name: job name
        :param time: limit on the total run time of the job. Acceptable time formats 'minutes', 'minutes:seconds', 'hours:minutes:seconds', 'days-hours', 'days-hours:minutes' and 'days-hours:minutes:seconds'.
        :param stage_out_job_id: transfer data after job with ID {stage_out_job_id} is completed
        :param account: name of the bank account to be used in SLURM. If not set, system default is taken.
        :calls: POST `/storage/xfer-internal/compress`

                GET `/tasks`

        .. warning:: This is available only for FirecREST>=1.16.0
        """
        self._current_method_requests = []
        endpoint = "/storage/xfer-internal/compress"
        json_response = self._internal_transfer(
            endpoint,
            machine,
            source_path,
            target_path,
            job_name,
            time,
            stage_out_job_id,
            account,
            dereference=dereference,
        )
<<<<<<< HEAD
        self.log(
            logging.INFO,
            f"Job submission task: {json_response['task_id']}"
        )
        return self._poll_tasks(
=======
        logger.info(f"Job submission task: {json_response['task_id']}")
        transfer_info = self._poll_tasks(
>>>>>>> 56ba1f99
            json_response["task_id"], "200", iter(self.polling_sleep_times)
        )
        result = transfer_info[0]
        result.update({"system": transfer_info[1]})
        return result

    def submit_extract_job(
        self,
        machine: str,
        source_path: str,
        target_path: str,
        extension: Optional[str] = "auto",
        job_name: Optional[str] = None,
        time: Optional[str] = None,
        stage_out_job_id: Optional[str] = None,
        account: Optional[str] = None,
    ) -> t.InternalTransferJobSubmit:
        """Extract files.
        If you don't select the extension, FirecREST will try to guess the right command based on the extension of the sourcePath.
        Supported extensions are `.zip`, `.tar`, `.tgz`, `.gz` and `.bz2`.
        Possible to stage-out jobs providing the SLURM Id of a production job.

        :param machine: the machine name where the scheduler belongs to
        :param source_path: the absolute source path
        :param target_path: the absolute target path
        :param extension: file extension, possible values are `auto`, `.zip`, `.tar`, `.tgz`, `.gz` and `.bz2`
        :param job_name: job name
        :param time: limit on the total run time of the job. Acceptable time formats 'minutes', 'minutes:seconds', 'hours:minutes:seconds', 'days-hours', 'days-hours:minutes' and 'days-hours:minutes:seconds'.
        :param stage_out_job_id: transfer data after job with ID {stage_out_job_id} is completed
        :param account: name of the bank account to be used in SLURM. If not set, system default is taken.
        :calls: POST `/storage/xfer-internal/extract`

                GET `/tasks`

        .. warning:: This is available only for FirecREST>=1.16.0
        """
        self._current_method_requests = []
        endpoint = "/storage/xfer-internal/extract"
        json_response = self._internal_transfer(
            endpoint,
            machine,
            source_path,
            target_path,
            job_name,
            time,
            stage_out_job_id,
            account,
            extension
        )
<<<<<<< HEAD
        self.log(
            logging.INFO,
            f"Job submission task: {json_response['task_id']}"
        )
        return self._poll_tasks(
=======
        logger.info(f"Job submission task: {json_response['task_id']}")
        transfer_info = self._poll_tasks(
>>>>>>> 56ba1f99
            json_response["task_id"], "200", iter(self.polling_sleep_times)
        )
        result = transfer_info[0]
        result.update({"system": transfer_info[1]})
        return result

    # Reservation
    def all_reservations(self, machine: str) -> List[dict]:
        """List all active reservations and their status

        :param machine: the machine name
        :calls: GET `/reservations`
        """
        resp = self._get_request(
            endpoint="/reservations", additional_headers={"X-Machine-Name": machine}
        )
        return self._json_response([resp], 200)["success"]

    def create_reservation(
        self,
        machine: str,
        reservation: str,
        account: str,
        number_of_nodes: str,
        node_type: str,
        start_time: str,
        end_time: str,
    ) -> None:
        """Creates a new reservation with {reservation} name for a given SLURM groupname

        :param machine: the machine name
        :param reservation: the reservation name
        :param account: the account in SLURM to which the reservation is made for
        :param number_of_nodes: number of nodes needed for the reservation
        :param node_type: type of node
        :param start_time: start time for reservation (YYYY-MM-DDTHH:MM:SS)
        :param end_time: end time for reservation (YYYY-MM-DDTHH:MM:SS)
        :calls: POST `/reservations`
        """
        data = {
            "reservation": reservation,
            "account": account,
            "numberOfNodes": number_of_nodes,
            "nodeType": node_type,
            "starttime": start_time,
            "endtime": end_time,
        }
        resp = self._post_request(
            endpoint="/reservations",
            additional_headers={"X-Machine-Name": machine},
            data=data,
        )
        self._json_response([resp], 201)

    def update_reservation(
        self,
        machine: str,
        reservation: str,
        account: str,
        number_of_nodes: str,
        node_type: str,
        start_time: str,
        end_time: str,
    ) -> None:
        """Updates an already created reservation named {reservation}

        :param machine: the machine name
        :param reservation: the reservation name
        :param account: the account in SLURM to which the reservation is made for
        :param number_of_nodes: number of nodes needed for the reservation
        :param node_type: type of node
        :param start_time: start time for reservation (YYYY-MM-DDTHH:MM:SS)
        :param end_time: end time for reservation (YYYY-MM-DDTHH:MM:SS)
        :calls: PUT `/reservations/{reservation}`
        """
        data = {
            "account": account,
            "numberOfNodes": number_of_nodes,
            "nodeType": node_type,
            "starttime": start_time,
            "endtime": end_time,
        }
        resp = self._put_request(
            endpoint=f"/reservations/{reservation}",
            additional_headers={"X-Machine-Name": machine},
            data=data,
        )
        self._json_response([resp], 200)

    def delete_reservation(self, machine: str, reservation: str) -> None:
        """Deletes an already created reservation named {reservation}

        :param machine: the machine name
        :param reservation: the reservation name
        :calls: DELETE `/reservations/{reservation}`
        """
        resp = self._delete_request(
            endpoint=f"/reservations/{reservation}",
            additional_headers={"X-Machine-Name": machine},
        )
        self._json_response([resp], 204, allow_none_result=True)<|MERGE_RESOLUTION|>--- conflicted
+++ resolved
@@ -412,13 +412,8 @@
             time.sleep(t)
             resp = self._task_safe(task_id)
 
-<<<<<<< HEAD
         self.log(logging.INFO, f'Status of {task_id} is {resp["status"]}')
-        return resp["data"]
-=======
-        logger.info(f'Status of {task_id} is {resp["status"]}')
         return resp["data"], resp.get("system", "")
->>>>>>> 56ba1f99
 
     # Status
     def all_services(self) -> List[t.Service]:
@@ -1541,16 +1536,11 @@
             stage_out_job_id,
             account,
         )
-<<<<<<< HEAD
         self.log(
             logging.INFO,
             f"Job submission task: {json_response['task_id']}"
         )
-        return self._poll_tasks(
-=======
-        logger.info(f"Job submission task: {json_response['task_id']}")
         transfer_info = self._poll_tasks(
->>>>>>> 56ba1f99
             json_response["task_id"], "200", iter(self.polling_sleep_times)
         )
         result = transfer_info[0]
@@ -1595,16 +1585,11 @@
             stage_out_job_id,
             account,
         )
-<<<<<<< HEAD
         self.log(
             logging.INFO,
             f"Job submission task: {json_response['task_id']}"
         )
-        return self._poll_tasks(
-=======
-        logger.info(f"Job submission task: {json_response['task_id']}")
         transfer_info = self._poll_tasks(
->>>>>>> 56ba1f99
             json_response["task_id"], "200", iter(self.polling_sleep_times)
         )
         result = transfer_info[0]
@@ -1649,15 +1634,11 @@
             stage_out_job_id,
             account,
         )
-<<<<<<< HEAD
         self.log(
             logging.INFO,
-            f"Job submission task: {json_response['task_id']}")
-        return self._poll_tasks(
-=======
-        logger.info(f"Job submission task: {json_response['task_id']}")
+            f"Job submission task: {json_response['task_id']}"
+        )
         transfer_info = self._poll_tasks(
->>>>>>> 56ba1f99
             json_response["task_id"], "200", iter(self.polling_sleep_times)
         )
         result = transfer_info[0]
@@ -1700,16 +1681,11 @@
             stage_out_job_id,
             account,
         )
-<<<<<<< HEAD
         self.log(
             logging.INFO,
             f"Job submission task: {json_response['task_id']}"
         )
-        return self._poll_tasks(
-=======
-        logger.info(f"Job submission task: {json_response['task_id']}")
         transfer_info = self._poll_tasks(
->>>>>>> 56ba1f99
             json_response["task_id"], "200", iter(self.polling_sleep_times)
         )
         result = transfer_info[0]
@@ -1792,16 +1768,11 @@
             account,
             dereference=dereference,
         )
-<<<<<<< HEAD
         self.log(
             logging.INFO,
             f"Job submission task: {json_response['task_id']}"
         )
-        return self._poll_tasks(
-=======
-        logger.info(f"Job submission task: {json_response['task_id']}")
         transfer_info = self._poll_tasks(
->>>>>>> 56ba1f99
             json_response["task_id"], "200", iter(self.polling_sleep_times)
         )
         result = transfer_info[0]
@@ -1851,16 +1822,11 @@
             account,
             extension
         )
-<<<<<<< HEAD
         self.log(
             logging.INFO,
             f"Job submission task: {json_response['task_id']}"
         )
-        return self._poll_tasks(
-=======
-        logger.info(f"Job submission task: {json_response['task_id']}")
         transfer_info = self._poll_tasks(
->>>>>>> 56ba1f99
             json_response["task_id"], "200", iter(self.polling_sleep_times)
         )
         result = transfer_info[0]
