--- conflicted
+++ resolved
@@ -25,11 +25,12 @@
 import firecrest.FirecrestException as fe
 import firecrest.types as t
 from firecrest.ExternalStorage import ExternalUpload, ExternalDownload
-<<<<<<< HEAD
-from firecrest.utilities import (parse_retry_after, slurm_state_completed, time_block)
-=======
-from firecrest.utilities import time_block, slurm_state_completed, validate_api_version_compatibility
->>>>>>> 8459474c
+from firecrest.utilities import (
+    parse_retry_after,
+    slurm_state_completed,
+    time_block,
+    validate_api_version_compatibility
+)
 
 if sys.version_info >= (3, 8):
     from typing import Literal
