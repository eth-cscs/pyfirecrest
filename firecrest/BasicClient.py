--- conflicted
+++ resolved
@@ -342,7 +342,6 @@
 
         return ret
 
-<<<<<<< HEAD
     def _tasks(self, task_ids=None, responses=None):
         """Return a dictionary of FirecREST tasks and their last update.
         When `task_ids` is an empty list or contains more than one element the
@@ -362,15 +361,6 @@
         url = f"{self._firecrest_url}/tasks/"
         if len(task_ids) == 1:
             url += task_ids[0]
-=======
-    def _tasks(self, task_id=None, responses=None):
-        if responses is None:
-            responses = self._current_method_requests
-
-        endpoint = "/tasks/"
-        if task_id:
-            endpoint += task_id
->>>>>>> 9b1f4dd7
 
         resp = self._get_request(endpoint=endpoint)
         responses.append(resp)
@@ -1188,22 +1178,12 @@
         :returns: an ExternalUpload object
         :rtype: ExternalUpload
         """
-<<<<<<< HEAD
-        url = f"{self._firecrest_url}/storage/xfer-external/upload"
-        headers = {
-            "Authorization": f"Bearer {self._authorization.get_access_token()}",
-            "X-Machine-Name": machine,
-        }
-        data = {"targetPath": target_path, "sourcePath": source_path}
-        resp = requests.post(url=url, headers=headers, data=data, verify=self._verify)
-=======
         self._current_method_requests = []
         resp = self._post_request(
             endpoint="/storage/xfer-external/upload",
             additional_headers={"X-Machine-Name": machine},
             data={"targetPath": target_path, "sourcePath": source_path}
         )
->>>>>>> 9b1f4dd7
         json_response = self._json_response([resp], 201)["task_id"]
         return ExternalUpload(self, json_response, [resp])
 
@@ -1217,22 +1197,12 @@
         :returns: an ExternalDownload object
         :rtype: ExternalDownload
         """
-<<<<<<< HEAD
-        url = f"{self._firecrest_url}/storage/xfer-external/download"
-        headers = {
-            "Authorization": f"Bearer {self._authorization.get_access_token()}",
-            "X-Machine-Name": machine,
-        }
-        data = {"sourcePath": source_path}
-        resp = requests.post(url=url, headers=headers, data=data, verify=self._verify)
-=======
         self._current_method_requests = []
         resp = self._post_request(
             endpoint="/storage/xfer-external/download",
             additional_headers={"X-Machine-Name": machine},
             data={"sourcePath": source_path}
         )
->>>>>>> 9b1f4dd7
         return ExternalDownload(
             self, self._json_response([resp], 201)["task_id"], [resp]
         )
