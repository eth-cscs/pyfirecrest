--- conflicted
+++ resolved
@@ -139,17 +139,6 @@
     user: str
 
 
-<<<<<<< HEAD
-class ReservationInfo(TypedDict):
-    """A job queue record, from `compute/reservations`"""
-
-    ReservationName: str
-    State: str
-    Nodes: str
-    StartTime: str
-    EndTime: str
-    Features: str
-=======
 class NodeInfo(TypedDict):
     """A node record record, from `compute/nodes`"""
 
@@ -168,7 +157,16 @@
     TotalCPUs: str
     TotalNodes: str
 
->>>>>>> dfc9f1a7
+
+class ReservationInfo(TypedDict):
+    """A job queue record, from `compute/reservations`"""
+
+    ReservationName: str
+    State: str
+    Nodes: str
+    StartTime: str
+    EndTime: str
+    Features: str
 
 
 class JobSubmit(TypedDict):
