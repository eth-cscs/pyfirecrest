#
#  Copyright (c) 2019-2022, ETH Zurich. All rights reserved.
#
#  Please, refer to the LICENSE file in the root directory.
#  SPDX-License-Identifier: BSD-3-Clause
#
import logging
import typer

import firecrest as fc

from firecrest import __app_name__, __version__
from typing import List, Optional
from enum import Enum

from rich import box
from rich.console import Console
from rich.logging import RichHandler
from rich.table import Table
from rich.theme import Theme


app = typer.Typer(
    rich_markup_mode="rich",
    # Disable printing locals to avoid printing the value of local
    # variables in order to hide secrets/password etc
    pretty_exceptions_show_locals=False,
)
submit_template_app = typer.Typer(
    rich_markup_mode="rich",
    # Disable printing locals to avoid printing the value of local
    # variables in order to hide secrets/password etc
    pretty_exceptions_show_locals=False,
)
app.add_typer(
    submit_template_app,
    name="submit-template",
    rich_help_panel="Compute commands",
    help="""
    Create and submit a job for internal transfers

    Possible to stage-out jobs providing the SLURM ID of a production job.
    More info about internal transfer: https://user.cscs.ch/storage/data_transfer/internal_transfer/
    """,
)
reservation_app = typer.Typer(
    rich_markup_mode="rich",
    # Disable printing locals to avoid printing the value of local
    # variables in order to hide secrets/password etc
    pretty_exceptions_show_locals=False,
)
app.add_typer(
    reservation_app,
    name="reservation",
    rich_help_panel="Compute commands",
    help="Create, list, update and delete reservations",
)

custom_theme = {
    "repr.attrib_name": "none",
    "repr.attrib_value": "none",
    "repr.number": "none",
}
console = Console(theme=Theme(custom_theme))
client: fc.Firecrest = None  # type: ignore
logger = logging.getLogger(__name__)

def examine_exeption(e):
    msg = f"{__app_name__}: Operation failed"
    if isinstance(e, fc.ClientsCredentialsException):
        msg += ": could not fetch token"
    elif isinstance(e, fc.FirecrestException):
        msg += ": a Firecrest client error has occurred"
    else:
        # in case of FirecrestException and ClientsCredentialsException
        # we don't need to log again the exception
        logger.critical(e)

    console.print(f"[red]{msg}[/red]")


def create_table(table_title, data, *mappings):
    table = Table(title=table_title, box=box.ASCII)
    for (title, _) in mappings:
        table.add_column(title, overflow="fold")

    for i in data:
        table.add_row(*(str(i[key]) for (_, key) in mappings))

    return table


def version_callback(value: bool):
    if value:
        console.print(f"FirecREST CLI Version: {__version__}")
        raise typer.Exit()


@app.command(rich_help_panel="Status commands")
def services(
    name: Optional[str] = typer.Option(
        None, "-n", "--name", help="Get information for only one service."
    )
):
    """Provides information for the services of FirecREST
    """
    try:
        if name:
            result = [client.service(name)]
            title = f"Status of FirecREST service `{name}`"
        else:
            result = client.all_services()
            title = "Status of FirecREST services"

        table = create_table(
            title,
            result,
            ("Service", "service"),
            ("Status", "status"),
            ("Description", "description"),
        )
        console.print(table, overflow="fold")
    except Exception as e:
        examine_exeption(e)
        raise typer.Exit(code=1)


@app.command(rich_help_panel="Status commands")
def systems(
    name: Optional[str] = typer.Option(
        None, "-n", "--name", help="Get information for only one system."
    )
):
    """Provides information for the available systems in FirecREST
    """
    try:
        if name:
            result = [client.system(name)]
            title = f"Status of FirecREST system `{name}`"
        else:
            result = client.all_systems()
            title = "Status of FirecREST systems"

        table = create_table(
            title,
            result,
            ("System", "system"),
            ("Status", "status"),
            ("Description", "description"),
        )
        console.print(table, overflow="fold")
    except Exception as e:
        examine_exeption(e)
        raise typer.Exit(code=1)


@app.command(rich_help_panel="Status commands")
def parameters():
    """Configurable parameters of FirecREST
    """
    try:
        result = client.parameters()
        storage_table = create_table(
            "Storage parameters",
            result["storage"],
            ("Name", "name"),
            ("Value", "value"),
            ("Unit", "unit"),
        )

        utilities_table = create_table(
            "Utilities parameters",
            result["utilities"],
            ("Name", "name"),
            ("Value", "value"),
            ("Unit", "unit"),
        )

        console.print(storage_table, utilities_table, overflow="fold")
    except Exception as e:
        examine_exeption(e)
        raise typer.Exit(code=1)


@app.command(rich_help_panel="Status commands")
def tasks(
    taskids: Optional[List[str]] = typer.Argument(
        None, help="List of task IDs to display."
    ),
    pager: Optional[bool] = typer.Option(
        True, help="Display the output in a pager application."
    ),
):
    """Retrieve information about the FirecREST tasks of the users
    """
    try:
        result = client._tasks(taskids)
        num_results = len(result.values())
        table = create_table(
            f"Task information: {num_results} result{'s' if num_results > 1 else ''}",
            result.values(),
            ("Task ID", "hash_id"),
            ("Status", "status"),
            ("Description", "description"),
            ("Created at", "created_at"),
            ("Updated at", "updated_at"),
            ("User", "user"),
            ("Service", "service"),
            ("Data", "data"),
        )
        if pager:
            with console.pager():
                console.print(table)
        else:
            console.print(table)

    except Exception as e:
        examine_exeption(e)
        raise typer.Exit(code=1)


@app.command(rich_help_panel="Utilities commands")
def ls(
    machine: str = typer.Argument(
        ..., help="The machine name where the filesystem belongs to."
    ),
    path: str = typer.Argument(..., help="The absolute target path."),
    show_hidden: bool = typer.Option(
        False,
        "-a",
        "--show-hidden",
        help="Include directory entries whose names begin with a dot (‘.’).",
    ),
    raw: bool = typer.Option(False, "--raw", help="Print unformatted."),
):
    """List directory contents
    """
    try:
        result = client.list_files(machine, path, show_hidden)
        if raw:
            console.print(result)
        else:
            table = create_table(
                f"Files in machine `{machine}` and path `{path}`",
                result,
                ("Filename", "name"),
                ("Type", "type"),
                ("Group", "group"),
                ("Permissions", "permissions"),
                ("Size", "size"),
                ("User", "user"),
                ("Last modified", "last_modified"),
                ("Link target", "link_target"),
            )

            console.print(table)
    except Exception as e:
        examine_exeption(e)
        raise typer.Exit(code=1)


@app.command(rich_help_panel="Utilities commands")
def mkdir(
    machine: str = typer.Argument(
        ..., help="The machine name where the filesystem belongs to."
    ),
    path: str = typer.Argument(..., help="The absolute target path."),
    p: bool = typer.Option(
        False,
        "-p",
        help="Create intermediate directories as required, equivalent to `-p` of the unix command.",
    ),
):
    """Create new directories
    """
    try:
        client.mkdir(machine, path, p)
    except Exception as e:
        examine_exeption(e)
        raise typer.Exit(code=1)


@app.command(rich_help_panel="Utilities commands")
def mv(
    machine: str = typer.Argument(
        ..., help="The machine name where the filesystem belongs to."
    ),
    source: str = typer.Argument(..., help="The absolute source path."),
    destination: str = typer.Argument(..., help="The absolute destination path."),
):
    """Rename/move files, directory, or symlink at the `source_path` to the `target_path` on `machine`'s filesystem
    """
    try:
        client.mv(machine, source, destination)
    except Exception as e:
        examine_exeption(e)
        raise typer.Exit(code=1)


@app.command(rich_help_panel="Utilities commands")
def chmod(
    machine: str = typer.Argument(
        ..., help="The machine name where the filesystem belongs to."
    ),
    path: str = typer.Argument(..., help="The absolute target path."),
    mode: str = typer.Argument(..., help="Same as numeric mode of linux chmod tool."),
):
    """Change the file mod bits of a given file according to the specified mode
    """
    try:
        client.chmod(machine, path, mode)
    except Exception as e:
        examine_exeption(e)
        raise typer.Exit(code=1)


@app.command(rich_help_panel="Utilities commands")
def chown(
    machine: str = typer.Argument(
        ..., help="The machine name where the filesystem belongs to."
    ),
    path: str = typer.Argument(..., help="The absolute target path."),
    owner: Optional[str] = typer.Option(None, help="Owner ID for target."),
    group: Optional[str] = typer.Option(None, help="Group ID for target."),
):
    """Change the user and/or group ownership of a given file.

    If only owner or group information is passed, only that information will be updated.
    """
    try:
        client.chown(machine, path, owner, group)
    except Exception as e:
        examine_exeption(e)
        raise typer.Exit(code=1)


@app.command(rich_help_panel="Utilities commands")
def cp(
    machine: str = typer.Argument(
        ..., help="The machine name where the filesystem belongs to."
    ),
    source: str = typer.Argument(..., help="The absolute source path."),
    destination: str = typer.Argument(..., help="The absolute destination path."),
):
    """Copy files
    """
    try:
        client.copy(machine, source, destination)
    except Exception as e:
        examine_exeption(e)
        raise typer.Exit(code=1)


@app.command(rich_help_panel="Utilities commands")
def file(
    machine: str = typer.Argument(
        ..., help="The machine name where the filesystem belongs to."
    ),
    path: str = typer.Argument(..., help="The absolute target path."),
):
    """Determine file type
    """
    try:
        console.print(client.file_type(machine, path))
    except Exception as e:
        examine_exeption(e)
        raise typer.Exit(code=1)


@app.command(rich_help_panel="Utilities commands")
def stat(
    machine: str = typer.Argument(
        ..., help="The machine name where the filesystem belongs to."
    ),
    path: str = typer.Argument(..., help="The absolute target path."),
    deref: bool = typer.Option(False, "-L", "--dereference", help="Follow links."),
    raw: bool = typer.Option(False, "--raw", help="Print unformatted."),
):
    """Use the stat linux application to determine the status of a file on the machine's filesystem
    """
    try:
        result = client.stat(machine, path, deref)
        if raw:
            console.print(result)
        else:
            title = f"Status of file {path}"
            if deref:
                title += " (dereferenced)"

            data = [
                {
                    "Attribute": "mode",
                    "Value": result["mode"],
                    "Description": "access rights in octal",
                },
                {
                    "Attribute": "ino",
                    "Value": result["ino"],
                    "Description": "inode number",
                },
                {
                    "Attribute": "dev",
                    "Value": result["dev"],
                    "Description": "device number in decimal",
                },
                {
                    "Attribute": "nlink",
                    "Value": result["nlink"],
                    "Description": "number of hard links",
                },
                {
                    "Attribute": "uid",
                    "Value": result["uid"],
                    "Description": "user ID of owner",
                },
                {
                    "Attribute": "gid",
                    "Value": result["gid"],
                    "Description": "group ID of owner",
                },
                {
                    "Attribute": "size",
                    "Value": result["size"],
                    "Description": "total size, in bytes",
                },
                {
                    "Attribute": "atime",
                    "Value": result["atime"],
                    "Description": "time of last access, seconds since Epoch",
                },
                {
                    "Attribute": "mtime",
                    "Value": result["mtime"],
                    "Description": "time of last data modification, seconds since Epoch",
                },
                {
                    "Attribute": "ctime",
                    "Value": result["ctime"],
                    "Description": "time of last status change, seconds since Epoch",
                },
            ]
            table = create_table(
                title,
                data,
                ("Attribute", "Attribute"),
                ("Value", "Value"),
                ("Description", "Description"),
            )

            console.print(table)
    except Exception as e:
        examine_exeption(e)
        raise typer.Exit(code=1)


@app.command(rich_help_panel="Utilities commands")
def symlink(
    machine: str = typer.Argument(
        ..., help="The machine name where the filesystem belongs to."
    ),
    target: str = typer.Argument(..., help="The path of the original file."),
    link_name: str = typer.Argument(..., help="The name of the link to the TARGET."),
):
    """Create a symbolic link
    """
    try:
        client.symlink(machine, target, link_name)
    except Exception as e:
        examine_exeption(e)
        raise typer.Exit(code=1)


@app.command(rich_help_panel="Utilities commands")
def rm(
    machine: str,
    path: str,
    force: bool = typer.Option(
        ...,
        prompt="Are you sure you want to delete this entry?",
        help="Attempt to remove the files without prompting for confirmation, regardless of the file's permissions.",
    ),
    # TODO (?) add option to not display error to emulate `-f` from the rm command
):
    """Remove directory entries
    """
    try:
        if force:
            client.simple_delete(machine, path)
        else:
            console.print("Operation cancelled")
    except Exception as e:
        examine_exeption(e)
        raise typer.Exit(code=1)


@app.command(rich_help_panel="Utilities commands")
def checksum(
    machine: str = typer.Argument(
        ..., help="The machine name where the filesystem belongs to."
    ),
    path: str = typer.Argument(..., help="The absolute target path."),
):
    """Calculate the SHA256 (256-bit) checksum
    """
    try:
        console.print(client.checksum(machine, path))
    except Exception as e:
        examine_exeption(e)
        raise typer.Exit(code=1)


@app.command(rich_help_panel="Utilities commands")
def head(
    machine: str = typer.Argument(
        ..., help="The machine name where the filesystem belongs to."
    ),
    path: str = typer.Argument(..., help="The absolute target path."),
):
    """View the content of a specified file

    You view only files smaller than UTILITIES_MAX_FILE_SIZE bytes.
    This variable is available in the parameters command.
    """
    try:
        console.print(client.view(machine, path))
    except Exception as e:
        examine_exeption(e)
        raise typer.Exit(code=1)


@app.command(rich_help_panel="Utilities commands")
def whoami():
    """Return the username that FirecREST will be using to perform the other calls
    """
    try:
        console.print(client.whoami())
    except Exception as e:
        examine_exeption(e)
        raise typer.Exit(code=1)


class TransferType(str, Enum):
    direct = "direct"
    external = "external"


@app.command(rich_help_panel="Storage commands")
def download(
    machine: str = typer.Argument(
        ..., help="The machine name where the source filesystem belongs to."
    ),
    source: str = typer.Argument(..., help="The absolute source path."),
    destination: Optional[str] = typer.Argument(
        None,
        help="The destination path (can be relative). It is required only when the download is `direct`.",
    ),
    transfer_type: TransferType = typer.Option(
        TransferType.direct,
        "--type",
        case_sensitive=False,
        help=f"Select type of transfer.",
    ),
):
    """Download a file

    Direct download will download the file to the DESTINATION but it will work only for small files.
    You can find the maximum size in UTILITIES_MAX_FILE_SIZE by running the `parameters` command.

    External download will return with a link in case of success.
    The file can be downloaded locally from there without any authentication.
    """
    try:
        if transfer_type == TransferType.direct:
            if destination:
                client.simple_download(machine, source, destination)
            else:
                console.print("`destination` is required when the ")
                raise typer.Exit(code=1)
        elif transfer_type == TransferType.external:
            down_obj = client.external_download(machine, source)
            console.print(
                f"Follow the status of the transfer asynchronously with that task ID: [green]{down_obj.task_id}[/green]"
            )
            with console.status(
                "Moving file to the staging area... It is safe to "
                "cancel the command and follow up through the task."
            ):
                console.out(f"Download the file from:\n{down_obj.object_storage_data}")
    except Exception as e:
        examine_exeption(e)
        raise typer.Exit(code=1)


@app.command(rich_help_panel="Storage commands")
def upload(
    machine: str = typer.Argument(
        ..., help="The machine name where the source filesystem belongs to."
    ),
    source: str = typer.Argument(..., help="The source path (can be relative)."),
    destination_directory: str = typer.Argument(
        ..., help="The absolute destination path."
    ),
    filename: Optional[str] = typer.Argument(
        None,
        help="The name of the file in the machine (by default it will be same as the local file). It works only for a direct upload.",
    ),
    transfer_type: TransferType = typer.Option(
        TransferType.direct,
        "--type",
        case_sensitive=False,
        help=f"Select type of transfer.",
    ),
):
    """Upload a file

    Direct upload will upload the file to the DESTINATION directory but it will work only for small files.
    You can find the maximum size in UTILITIES_MAX_FILE_SIZE by running the `parameters` command.

    External download will return with a command that will need to be run in case of success.
    The file can be uploaded to a stage area without any authentication and FirecREST will move the file to the cluster's filesystem as soon as it finished.
    """
    try:
        if transfer_type == TransferType.direct:
            client.simple_upload(machine, source, destination_directory, filename)
        elif transfer_type == TransferType.external:
            up_obj = client.external_upload(machine, source, destination_directory)
            console.print(
                f"Follow the status of the transfer asynchronously with that task ID: [green]{up_obj.task_id}[/green]"
            )
            with console.status(
                "Waiting for Presigned URL to upload file to staging "
                "area... It is safe to cancel the command and follow "
                "up through the task."
            ):
                data = up_obj.object_storage_data
                if "command" in data:
                    console.print(
                        "\nNecessary information to upload the file in the staging area:"
                    )
                    console.print(f"[yellow]{data['parameters']}[/yellow]")
                    console.print(
                        "\nOr simply run the following command to finish the upload:"
                    )
                    console.print(f"[green]{data['command']}[/green]")
                else:
                    console.print(data)
    except Exception as e:
        examine_exeption(e)
        raise typer.Exit(code=1)


@app.command(rich_help_panel="Compute commands")
def submit(
    machine: str = typer.Argument(
        ..., help="The machine name where the source filesystem belongs to."
    ),
    job_script: str = typer.Argument(
        ...,
        help="The path of the script (if it's local it can be relative path, if it is on the machine it has to be the absolute path)",
    ),
    account: Optional[str] = typer.Option(
        None,
        "--account",
        help="Charge resources used by this job to specified account.",
    ),
    local: Optional[bool] = typer.Option(
        True,
        help="The batch file can be local (default) or on the machine's filesystem.",
    ),
):
    """Submit a batch script to the workload manger of the target system
    """
    try:
<<<<<<< HEAD
        console.print(client.submit(machine, job_script, local))
    except Exception as e:
=======
        console.print(client.submit(machine, job_script, local, account=account))
    except fc.FirecrestException as e:
>>>>>>> 12008707
        examine_exeption(e)
        raise typer.Exit(code=1)


@submit_template_app.command("mv")
def submit_mv(
    machine: str = typer.Argument(
        ..., help="The machine name where the source filesystem belongs to."
    ),
    source: str = typer.Argument(..., help="The absolute source path."),
    destination: str = typer.Argument(..., help="The absolute destination path."),
    job_name: Optional[str] = typer.Option(None, help="Job name in the script."),
    time: Optional[str] = typer.Option(
        None,
        help="""
        Limit on the total run time of the job.

        Acceptable time formats 'minutes', 'minutes:seconds', 'hours:minutes:seconds', 'days-hours', 'days-hours:minutes' and 'days-hours:minutes:seconds'.
        """,
    ),
    jobid: Optional[str] = typer.Option(
        None, help="Transfer data after job with ID JOBID is completed."
    ),
    account: Optional[str] = typer.Option(
        None,
        help="""
        Name of the project account to be used in SLURM script.
        If not set, system default is taken.
        """,
    ),
):
    """Move/rename file
    """
    try:
        console.print(
            client.submit_move_job(
                machine, source, destination, job_name, time, jobid, account
            )
        )
    except Exception as e:
        examine_exeption(e)
        raise typer.Exit(code=1)


@submit_template_app.command("cp")
def submit_cp(
    machine: str = typer.Argument(
        ..., help="The machine name where the source filesystem belongs to."
    ),
    source: str = typer.Argument(..., help="The absolute source path."),
    destination: str = typer.Argument(..., help="The absolute destination path."),
    job_name: Optional[str] = typer.Option(None, help="Job name in the script."),
    time: Optional[str] = typer.Option(
        None,
        help="""
        Limit on the total run time of the job.

        Acceptable time formats 'minutes', 'minutes:seconds', 'hours:minutes:seconds', 'days-hours', 'days-hours:minutes' and 'days-hours:minutes:seconds'.
        """,
    ),
    jobid: Optional[str] = typer.Option(
        None, help="Transfer data after job with ID JOBID is completed."
    ),
    account: Optional[str] = typer.Option(
        None,
        help="""
        Name of the project account to be used in SLURM script.
        If not set, system default is taken.
        """,
    ),
):
    """Copy file
    """
    try:
        console.print(
            client.submit_copy_job(
                machine, source, destination, job_name, time, jobid, account
            )
        )
    except Exception as e:
        examine_exeption(e)
        raise typer.Exit(code=1)


@submit_template_app.command("rsync")
def submit_rsync(
    machine: str = typer.Argument(
        ..., help="The machine name where the source filesystem belongs to."
    ),
    source: str = typer.Argument(..., help="The absolute source path."),
    destination: str = typer.Argument(..., help="The absolute destination path."),
    job_name: Optional[str] = typer.Option(None, help="Job name in the script."),
    time: Optional[str] = typer.Option(
        None,
        help="""
        Limit on the total run time of the job.

        Acceptable time formats 'minutes', 'minutes:seconds', 'hours:minutes:seconds', 'days-hours', 'days-hours:minutes' and 'days-hours:minutes:seconds'.
        """,
    ),
    jobid: Optional[str] = typer.Option(
        None, help="Transfer data after job with ID JOBID is completed."
    ),
    account: Optional[str] = typer.Option(
        None,
        help="""
        Name of the project account to be used in SLURM script.
        If not set, system default is taken.
        """,
    ),
):
    """Transfer/synchronize files or directories efficiently between filesystems
    """
    try:
        console.print(
            client.submit_rsync_job(
                machine, source, destination, job_name, time, jobid, account
            )
        )
    except Exception as e:
        examine_exeption(e)
        raise typer.Exit(code=1)


@submit_template_app.command("rm")
def submit_rm(
    machine: str = typer.Argument(
        ..., help="The machine name where the source filesystem belongs to."
    ),
    path: str = typer.Argument(..., help="The absolute target path."),
    job_name: Optional[str] = typer.Option(None, help="Job name in the script."),
    time: Optional[str] = typer.Option(
        None,
        help="""
        Limit on the total run time of the job.

        Acceptable time formats 'minutes', 'minutes:seconds', 'hours:minutes:seconds', 'days-hours', 'days-hours:minutes' and 'days-hours:minutes:seconds'.
        """,
    ),
    jobid: Optional[str] = typer.Option(
        None, help="Transfer data after job with ID JOBID is completed."
    ),
    account: Optional[str] = typer.Option(
        None,
        help="""
        Name of the project account to be used in SLURM script.
        If not set, system default is taken.
        """,
    ),
):
    """Remove files
    """
    try:
        console.print(
            client.submit_delete_job(machine, path, job_name, time, jobid, account)
        )
    except Exception as e:
        examine_exeption(e)
        raise typer.Exit(code=1)


@app.command(rich_help_panel="Compute commands")
def poll(
    machine: str = typer.Argument(
        ..., help="The machine name where the source filesystem belongs to."
    ),
    jobs: Optional[List[str]] = typer.Argument(
        None, help="List of job IDs to display."
    ),
    start_time: Optional[str] = typer.Option(
        None,
        help="Start time (and/or date) of job's query. Allowed formats are `HH:MM\[:SS] \[AM|PM]` or `MMDD\[YY]` or `MM/DD\[/YY]` or `MM.DD\[.YY]` or `MM/DD\[/YY]-HH:MM\[:SS]` or `YYYY-MM-DD\[THH:MM\[:SS]]`.",
    ),
    end_time: Optional[str] = typer.Option(
        None,
        help="End time (and/or date) of job's query. Allowed formats are `HH:MM\[:SS] \[AM|PM]` or `MMDD\[YY]` or `MM/DD\[/YY]` or `MM.DD\[.YY]` or `MM/DD\[/YY]-HH:MM\[:SS]` or `YYYY-MM-DD\[THH:MM\[:SS]]`.",
    ),
    raw: bool = typer.Option(False, "--raw", help="Print unformatted."),
):
    """Retrieve information about submitted jobs.
    This call uses the `sacct` command
    """
    try:
        result = client.poll(machine, jobs, start_time, end_time)
        if raw:
            console.print(result)
        else:
            table = create_table(
                "Accounting data for jobs",
                result,
                ("Job ID", "jobid"),
                ("Name", "name"),
                ("Nodelist", "nodelist"),
                ("Nodes", "nodes"),
                ("Partition", "partition"),
                ("Start time", "start_time"),
                ("State", "state"),
                ("Time", "time"),
                ("Time left", "time_left"),
                ("User", "user"),
            )
            console.print(table)
    except Exception as e:
        examine_exeption(e)
        raise typer.Exit(code=1)


@app.command(rich_help_panel="Compute commands")
def poll_active(
    machine: str = typer.Argument(
        ..., help="The machine name where the source filesystem belongs to."
    ),
    jobs: Optional[List[str]] = typer.Argument(
        None, help="List of job IDs to display."
    ),
    raw: bool = typer.Option(False, "--raw", help="Print unformatted."),
):
    """Retrieves information about active jobs.
    This call uses the `squeue -u <username>` command
    """
    try:
        result = client.poll_active(machine, jobs)
        if raw:
            console.print(result)
        else:
            table = create_table(
                "Information about jobs in the queue",
                result,
                ("Job ID", "jobid"),
                ("Name", "name"),
                ("Nodelist", "nodelist"),
                ("Nodes", "nodes"),
                ("Partition", "partition"),
                ("Start time", "start_time"),
                ("State", "state"),
                ("Time", "time"),
                ("Time left", "time_left"),
                ("User", "user"),
            )
            console.print(table)
    except Exception as e:
        examine_exeption(e)
        raise typer.Exit(code=1)


@app.command(rich_help_panel="Compute commands")
def cancel(
    machine: str = typer.Argument(
        ..., help="The machine name where the source filesystem belongs to."
    ),
    job: str = typer.Argument(..., help="The ID of the job that will be cancelled."),
):
    """Cancel job
    """
    try:
        client.cancel(machine, job)
    except Exception as e:
        examine_exeption(e)
        raise typer.Exit(code=1)


@reservation_app.command(rich_help_panel="Reservation commands")
def list(
    machine: str = typer.Argument(
        ..., help="The machine name where the source filesystem belongs to."
    )
):
    """List all active reservations and their status
    """
    try:
        res = client.all_reservations(machine)
        console.print(res)
    except Exception as e:
        examine_exeption(e)
        raise typer.Exit(code=1)


@reservation_app.command(rich_help_panel="Reservation commands")
def create(
    machine: str = typer.Argument(
        ..., help="The machine name where the source filesystem belongs to."
    ),
    name: str = typer.Argument(..., help="The reservation name."),
    account: str = typer.Argument(
        ..., help="The account in SLURM to which the reservation is made for."
    ),
    num_nodes: str = typer.Argument(
        ..., help="The number of nodes needed for the reservation."
    ),
    node_type: str = typer.Argument(..., help="The node type."),
    start_time: str = typer.Argument(
        ..., help="The start time for reservation (YYYY-MM-DDTHH:MM:SS)."
    ),
    end_time: str = typer.Argument(
        ..., help="The end time for reservation (YYYY-MM-DDTHH:MM:SS)."
    ),
):
    """Create a reservation
    """
    try:
        client.create_reservation(
            machine, name, account, num_nodes, node_type, start_time, end_time
        )
    except Exception as e:
        examine_exeption(e)
        raise typer.Exit(code=1)


@reservation_app.command(rich_help_panel="Reservation commands")
def update(
    machine: str = typer.Argument(
        ..., help="The machine name where the source filesystem belongs to."
    ),
    name: str = typer.Argument(..., help="The reservation name."),
    account: str = typer.Argument(
        ..., help="The account in SLURM to which the reservation is made for."
    ),
    num_nodes: str = typer.Argument(
        ..., help="The number of nodes needed for the reservation."
    ),
    node_type: str = typer.Argument(..., help="The node type."),
    start_time: str = typer.Argument(
        ..., help="The start time for reservation (YYYY-MM-DDTHH:MM:SS)."
    ),
    end_time: str = typer.Argument(
        ..., help="The end time for reservation (YYYY-MM-DDTHH:MM:SS)."
    ),
):
    """Update a reservation
    """
    try:
        client.update_reservation(
            machine, name, account, num_nodes, node_type, start_time, end_time
        )
    except Exception as e:
        examine_exeption(e)
        raise typer.Exit(code=1)


@reservation_app.command(rich_help_panel="Reservation commands")
def delete(
    machine: str = typer.Argument(
        ..., help="The machine name where the source filesystem belongs to."
    ),
    name: str = typer.Argument(..., help="The reservation name."),
):
    """Delete a reservation
    """
    try:
        client.delete_reservation(machine, name)
    except Exception as e:
        examine_exeption(e)
        raise typer.Exit(code=1)


@app.callback()
def main(
    version: Optional[bool] = typer.Option(
        None,
        "--version",
        callback=version_callback,
        is_eager=True,
        help="Show the application's version and exit.",
    ),
    firecrest_url: str = typer.Option(
        ..., help="FirecREST URL.", envvar="FIRECREST_URL"
    ),
    client_id: str = typer.Option(
        ..., help="Registered client ID.", envvar="FIRECREST_CLIENT_ID"
    ),
    client_secret: str = typer.Option(
        ..., help="Secret for the client.", envvar="FIRECREST_CLIENT_SECRET"
    ),
    token_url: str = typer.Option(
        ...,
        help="URL of the token request in the authorization server (e.g. https://auth.com/auth/.../openid-connect/token).",
        envvar="AUTH_TOKEN_URL",
    ),
    verbose: Optional[bool] = typer.Option(
        None, "-v", "--verbose", help="Enable verbose mode."
    ),
    timeout: Optional[float] = typer.Option(
        None, help="How many seconds to wait for the FirecREST server to send data before giving up."
    ),
    auth_timeout: Optional[float] = typer.Option(
        None, help="How many seconds to wait for the authorization server to send data before giving up."
    ),
    debug: Optional[bool] = typer.Option(None, help="Enable debug mode."),
):
    """
    CLI for FirecREST

    Before running you need to setup the following variables or pass them as required options:
    - FIRECREST_URL: FirecREST URL
    - FIRECREST_CLIENT_ID: registered client ID
    - FIRECREST_CLIENT_SECRET: secret for the client
    - AUTH_TOKEN_URL: URL for the token request in the authorization server (e.g. https://auth.your-server.com/auth/.../openid-connect/token)
    """
    global client
    auth_obj = fc.ClientCredentialsAuth(client_id, client_secret, token_url)
    auth_obj.timeout = auth_timeout
    client = fc.Firecrest(firecrest_url=firecrest_url, authorization=auth_obj)
    client.timeout = timeout
    if debug:
        logging.basicConfig(
            level=logging.DEBUG,
            format="%(message)s",
            handlers=[RichHandler(console=console)],
        )
    elif verbose:
        logging.basicConfig(
            level=logging.INFO,
            format="%(message)s",
            handlers=[RichHandler(console=console)],
        )
    else:
        logging.basicConfig(
            level=logging.WARNING,
            format="%(message)s",
            handlers=[RichHandler(console=console)],
        )<|MERGE_RESOLUTION|>--- conflicted
+++ resolved
@@ -671,13 +671,8 @@
     """Submit a batch script to the workload manger of the target system
     """
     try:
-<<<<<<< HEAD
-        console.print(client.submit(machine, job_script, local))
-    except Exception as e:
-=======
         console.print(client.submit(machine, job_script, local, account=account))
-    except fc.FirecrestException as e:
->>>>>>> 12008707
+    except Exception as e:
         examine_exeption(e)
         raise typer.Exit(code=1)
 
