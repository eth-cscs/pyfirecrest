--- conflicted
+++ resolved
@@ -5,6 +5,7 @@
 #  SPDX-License-Identifier: BSD-3-Clause
 #
 import logging
+import os
 import typer
 import yaml
 
@@ -98,6 +99,11 @@
         raise typer.Exit()
 
 
+def config_parent_load_callback(ctx: typer.Context, param: typer.CallbackParam, value: str):
+    print('getting config from parent')
+    ctx.default_map = ctx.parent.default_map
+
+
 def config_callback(ctx: typer.Context, param: typer.CallbackParam, value: str):
     if value:
         try:
@@ -106,7 +112,7 @@
 
             ctx.default_map = ctx.default_map or {}
             ctx.default_map.update(config)
-            print(help(ctx.default_map.update))
+            print('loading config')
         except Exception as ex:
             raise typer.BadParameter(str(ex))
 
@@ -238,19 +244,14 @@
 
 @app.command(rich_help_panel="Utilities commands")
 def ls(
-<<<<<<< HEAD
-    config: str = typer.Option("config.yaml",
-        callback=config_callback,
+    config: str = typer.Option(None,
+        callback=config_parent_load_callback,
         is_eager=True,
         hidden=True
     ),
-    machine: str = typer.Argument(
-        ..., help="The machine name where the filesystem belongs to."
-=======
-    system: str = typer.Option(
-        ..., "-s", "--system", help="The name of the system where the filesystem belongs to.",
-        envvar="FIRECREST_SYSTEM"
->>>>>>> db845f31
+    system: str = typer.Option(
+        ..., "-s", "--system", help="The name of the system where the filesystem belongs to.",
+        envvar="FIRECREST_SYSTEM"
     ),
     path: str = typer.Argument(..., help="The absolute target path."),
     show_hidden: bool = typer.Option(
@@ -1175,6 +1176,11 @@
 
 @app.callback()
 def main(
+    config: str = typer.Option("config.yaml" if os.path.isfile("config.yaml")  else None,
+        callback=config_callback,
+        is_eager=True,
+        hidden=True
+    ),
     version: Optional[bool] = typer.Option(
         None,
         "--version",
