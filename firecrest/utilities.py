--- conflicted
+++ resolved
@@ -33,7 +33,6 @@
     return False
 
 
-<<<<<<< HEAD
 def parse_retry_after(retry_after_header, log_func):
     """
     Parse the Retry-After header.
@@ -60,7 +59,8 @@
             f"Could not parse Retry-After header: {retry_after_header}"
         )
         return 10
-=======
+
+
 def validate_api_version_compatibility(**expected_flags):
     def decorator(func):
         def wrapper(self, *args, **kwargs):
@@ -69,7 +69,7 @@
             if 'ALL' in missing_features:
                 raise fe.NotImplementedOnAPIversion(f"All features for {func.__name__}"
                                                     " are not developed yet for the current API version.")
-            
+
             for flag, value in expected_flags.items():
                 if kwargs.get(flag) == value and flag in missing_features:
                     raise fe.NotImplementedOnAPIversion(f"The flag {flag}={value} is not developed"
@@ -88,7 +88,7 @@
             if 'ALL' in missing_features:
                 raise fe.NotImplementedOnAPIversion(f"All features for {func.__name__} are "
                                                     "not developed yet for the current API version.")
-            
+
             for flag, value in expected_flags.items():
                 if kwargs.get(flag) == value and flag in missing_features:
                     raise fe.NotImplementedOnAPIversion(f"The flag {flag}={value} is not developed"
@@ -108,5 +108,4 @@
         'submit_extract_job': ['ALL']
     },
     '1.16.0': {},
-}
->>>>>>> 8459474c
+}