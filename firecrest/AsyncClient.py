#
#  Copyright (c) 2019-2023, ETH Zurich. All rights reserved.
#
#  Please, refer to the LICENSE file in the root directory.
#  SPDX-License-Identifier: BSD-3-Clause
#
from __future__ import annotations

import asyncio
import httpx
from io import BytesIO
import itertools
import jwt
import logging
import os
import pathlib
import requests
import ssl
import sys
import tempfile
import time

from contextlib import nullcontext
from typing import Any, ContextManager, Optional, overload, Sequence, List
from requests.compat import json  # type: ignore
from packaging.version import Version, parse

import firecrest.FirecrestException as fe
import firecrest.types as t
from firecrest.AsyncExternalStorage import AsyncExternalUpload, AsyncExternalDownload
from firecrest.utilities import time_block, slurm_state_completed


if sys.version_info >= (3, 8):
    from typing import Literal
else:
    from typing_extensions import Literal

logger = logging.getLogger(__name__)


# This function is temporarily here
def handle_response(response):
    print("\nResponse status code:")
    print(response.status_code)
    print("\nResponse headers:")
    print(json.dumps(dict(response.headers), indent=4))
    print("\nResponse json:")
    try:
        print(json.dumps(response.json(), indent=4))
    except json.JSONDecodeError:
        print("-")


class ComputeTask:
    """Helper object for blocking methods that require multiple requests"""

    def __init__(
        self,
        client: AsyncFirecrest,
        task_id: str,
        previous_responses: Optional[List[requests.Response]] = None,
    ) -> None:
        self._responses = [] if previous_responses is None else previous_responses
        self._client = client
        self._task_id = task_id

    async def poll_task(self, final_status, sleep_times):
        self._client.log(
            logging.INFO,
            f"Polling task {self._task_id} until status is {final_status}"
        )
        resp = await self._client._task_safe(self._task_id, self._responses)
        while resp["status"] < final_status:
            try:
                await asyncio.sleep(next(sleep_times))
            except StopIteration:
                raise fe.PollingIterException(self._task_id)

            resp = await self._client._task_safe(self._task_id, self._responses)
            self._client.log(
                logging.INFO,
                f'Status of {self._task_id} is {resp["status"]}'
            )

<<<<<<< HEAD
        return resp["data"]
=======
        logger.info(f'Status of {self._task_id} is {resp["status"]}')
        return resp["data"], resp.get("system", "")
>>>>>>> 56ba1f99


class AsyncFirecrest:
    """
    This is the basic class you instantiate to access the FirecREST API v1.
    Necessary parameters are the firecrest URL and an authorization object.

    :param firecrest_url: FirecREST's URL
    :param authorization: the authorization object. This object is responsible of handling the credentials and the only requirement for it is that it has a method get_access_token() that returns a valid access token.
    :param verify: either a boolean, in which case it controls whether requests will verify the server’s TLS certificate, or a string, in which case it must be a path to a CA bundle to use
    :param sa_role: this corresponds to the `F7T_AUTH_ROLE` configuration parameter of the site. If you don't know how FirecREST is setup it's better to leave the default.
    """

    TOO_MANY_REQUESTS_CODE = 429
    TIMEOUT_STR = "Command has finished with timeout signal"

    def _retry_requests(func):
        async def wrapper(*args, **kwargs):
            client = args[0]
            num_retries = 0
            try:
                f = kwargs["files"]["file"]
                file_original_position = f[1].tell() if isinstance(f, tuple) else f.tell()
            except KeyError:
                file_original_position = None

            resp = await func(*args, **kwargs)
            while True:
                if resp.status_code != client.TOO_MANY_REQUESTS_CODE:
                    break
                elif (
                    client.num_retries_rate_limit is not None
                    and num_retries >= client.num_retries_rate_limit
                ):
                    client.log(
                        logging.DEBUG,
                        f"Rate limit is reached and the request has "
                        f"been retried already {num_retries} times"
                    )
                    break
                else:
                    reset = resp.headers.get(
                        "Retry-After",
                        default=resp.headers.get("RateLimit-Reset", default=10),
                    )
                    reset = int(reset)
                    try:
                        f = kwargs["files"]["file"]
                        client.log(
                            logging.DEBUG,
                            f"Resetting the file pointer of the uploaded file "
                            f"to {file_original_position}"
                        )
                        if isinstance(f, tuple):
                            f[1].seek(file_original_position)
                        else:
                            f.seek(file_original_position)

                    except KeyError:
                        pass

                    microservice = kwargs["endpoint"].split("/")[1]
                    client = args[0]
                    client.log(
                        logging.INFO,
                        f"Rate limit in `{microservice}` is reached, next "
                        f"request will be possible in {reset} sec"
                    )
                    retry_time = time.time() + reset
                    if retry_time > client._next_request_ts[microservice]:
                        client._next_request_ts[microservice] = retry_time

                    resp = await func(*args, **kwargs)
                    num_retries += 1

            return resp

        return wrapper

    def __init__(
        self,
        firecrest_url: str,
        authorization: Any,
        verify: str | bool | ssl.SSLContext = True,
        sa_role: str = "firecrest-sa",
    ) -> None:
        self._firecrest_url = firecrest_url
        self._authorization = authorization
        # This should be used only for blocking operations that require multiple requests,
        # not for external upload/download
        self._current_method_requests: List[requests.Response] = []
        self._verify = verify
        self._sa_role = sa_role
        #: This attribute will be passed to all the requests that will be made.
        #: How many seconds to wait for the server to send data before giving up.
        #: After that time a `requests.exceptions.Timeout` error will be raised.
        #:
        #: It can be a float or a tuple. More details here: https://www.python-httpx.org/advanced/#fine-tuning-the-configuration.
        self.timeout: Any = None
        # type is Any because of some incompatibility between https and requests library

        #: Number of retries in case the rate limit is reached. When it is set to `None`, the
        #: client will keep trying until it gets a different status code than 429.
        self.num_retries_rate_limit: Optional[int] = None
        #: Set the sleep times for the polling of a task. When this is a
        #: a list an error will be raised if the task is not finished after
        #: the last sleep time. By default this an list of 250 zeros in this
        #: client and the rate will be controlled by the request rate of the
        #: `tasks` microservice.
        self.polling_sleep_times: list = 250 * [0]
        #: Disable all logging from the client.
        self.disable_client_logging: bool = False
        self._api_version: Version = parse("1.15.0")
        self._session = httpx.AsyncClient(verify=self._verify)

        #: Seconds between requests in each microservice
        self.time_between_calls: dict[str, float] = {  # TODO more detailed docs
            "compute": 1,
            "reservations": 0.1,
            "status": 0.1,
            "storage": 0.1,
            "tasks": 0.1,
            "utilities": 0.1,
        }
        #: Merge GET requests to the same endpoint, when possible. This will
        #: take effect only when the time_between_calls of the microservice
        #: is greater than 0.
        self.merge_get_requests: bool = False
        self._next_request_ts: dict[str, float] = {
            "compute": 0,
            "reservations": 0,
            "status": 0,
            "storage": 0,
            "tasks": 0,
            "utilities": 0,
        }
        self._locks = {
            "/compute/jobs": asyncio.Lock(),
            "/compute/acct": asyncio.Lock(),
            "/tasks": asyncio.Lock(),
        }
        # The following objects are used to "merge" requests in the same
        # endpoints, for example requests to tasks or polling for jobs
        self._polling_ids: dict[str, set] = {
            "/compute/jobs": set(),
            "/compute/acct": set(),
            "/tasks": set()
        }
        self._polling_results: dict[str, List] = {
            "/compute/jobs": [],
            "/compute/acct": [],
            "/tasks": []
        }
        self._polling_events: dict[str, Optional[asyncio.Event]] = {
            "/compute/jobs": None,
            "/compute/acct": None,
            "/tasks": None,
        }

    def set_api_version(self, api_version: str) -> None:
        """Set the version of the api of firecrest. By default it will be assumed that you are
        using version 1.13.1 or compatible. The version is parsed by the `packaging` library.
        """
        self._api_version = parse(api_version)

    async def close_session(self) -> None:
        """Close the httpx session"""
        await self._session.aclose()

    async def create_new_session(self) -> None:
        """Create a new httpx session"""
        if not self._session.is_closed:
            await self._session.aclose()

        self._session = httpx.AsyncClient(verify=self._verify)

    @property
    def is_session_closed(self) -> bool:
        """Check if the httpx session is closed"""
        return self._session.is_closed

    def log(self, level: int, msg: Any) -> None:
        """Log a message with the given level on the client logger.
        """
        if not self.disable_client_logging:
            logger.log(level, msg)

    async def _get_merge_request(
        self, endpoint, additional_headers=None, params=None
    ) -> httpx.Response:
        microservice = endpoint.split("/")[1]
        url = f"{self._firecrest_url}{endpoint}"

        async def _merged_get(event):
            await self._stall_request(microservice)
            async with self._locks[endpoint]:
                results = self._polling_results[endpoint]
                ids = self._polling_ids[endpoint].copy()
                self._polling_events[endpoint] = None
                self._polling_ids[endpoint] = set()
                comma_sep_par = "tasks" if microservice == "tasks" else "jobs"
                if ids == {"*"}:
                    if comma_sep_par in params:
                        del params[comma_sep_par]
                else:
                    params[comma_sep_par] = ",".join(ids)

                headers = {
                    "Authorization": f"Bearer {self._authorization.get_access_token()}"
                }
                if additional_headers:
                    headers.update(additional_headers)

                self.log(logging.INFO, f"Making GET request to {endpoint}")
                with time_block(f"GET request to {endpoint}", logger):
                    resp = await self._session.get(
                        url=url, headers=headers,
                        params=params,
                        timeout=self.timeout
                    )

                self._next_request_ts[microservice] = (
                    time.time() + self.time_between_calls[microservice]
                )

                results.append(resp)
                event.set()

            return

        async with self._locks[endpoint]:
            if self._polling_ids[endpoint] != {"*"}:
                comma_sep_par = "tasks" if endpoint == "/tasks" else "jobs"
                if comma_sep_par not in params:
                    self._polling_ids[endpoint] = {"*"}
                else:
                    new_ids = params[comma_sep_par].split(",")
                    self._polling_ids[endpoint].update(new_ids)

            if self._polling_events[endpoint] is None:
                self._polling_events[endpoint] = asyncio.Event()
                my_event = self._polling_events[endpoint]
                self._polling_results[endpoint] = []
                my_result = self._polling_results[endpoint]
                waiter = True
                task = asyncio.create_task(_merged_get(my_event))
            else:
                waiter = False
                my_event = self._polling_events[endpoint]
                my_result = self._polling_results[endpoint]

        if waiter:
            await task

        await my_event.wait()  # type: ignore
        resp = my_result[0]
        return resp

    async def _get_simple_request(
        self, endpoint, additional_headers=None, params=None
    ) -> httpx.Response:
        microservice = endpoint.split("/")[1]
        url = f"{self._firecrest_url}{endpoint}"
        await self._stall_request(microservice)
        self._next_request_ts[microservice] = (
            time.time() + self.time_between_calls[microservice]
        )
        headers = {
            "Authorization": f"Bearer {self._authorization.get_access_token()}"
        }
        if additional_headers:
            headers.update(additional_headers)

        self.log(logging.INFO, f"Making GET request to {endpoint}")
        with time_block(f"GET request to {endpoint}", logger):
            resp = await self._session.get(
                url=url, headers=headers, params=params, timeout=self.timeout
            )

        return resp

    @_retry_requests  # type: ignore
    async def _get_request(
        self, endpoint, additional_headers=None, params=None
    ) -> httpx.Response:
        microservice = endpoint.split("/")[1]
        if (
            self.merge_get_requests and
            self.time_between_calls[microservice] > 0 and
            endpoint in ("/compute/jobs", "/compute/acct", "/tasks")
        ):
            # We can only merge requests with the additional restrictions:
            # - For `/compute/acct` we can merge only if the start_time,
            #     end_time, and pagination parameters are not set.
            #     Moreover we cannot merge if the `*` is used as a task id,
            #     because the default `sacct` command will only return the
            #     jobs of the last day.
            # - For `/compute/jobs` we can merge only if the pagination
            #     parameters are not set.
            if (
                endpoint == "/compute/acct"
                and (
                    "starttime" not in params
                    or "endtime" not in params
                    or "pageSize" not in params
                    or "pageNumber" not in params
                    or params.get("jobs")
                )
            ) or (
                endpoint == "/compute/jobs"
                and (
                    "pageSize" not in params
                    or "pageNumber" not in params
                    or params.get("jobs")
                )
            ) or (
                endpoint == "/tasks"
            ):
                return await self._get_merge_request(
                    endpoint=endpoint,
                    additional_headers=additional_headers,
                    params=params
                )

        return await self._get_simple_request(
            endpoint=endpoint,
            additional_headers=additional_headers,
            params=params
        )

    @_retry_requests  # type: ignore
    async def _post_request(
        self, endpoint, additional_headers=None, data=None, files=None
    ) -> httpx.Response:
        microservice = endpoint.split("/")[1]
        url = f"{self._firecrest_url}{endpoint}"
        await self._stall_request(microservice)
        self._next_request_ts[microservice] = (
            time.time() + self.time_between_calls[microservice]
        )
        headers = {
            "Authorization": f"Bearer {self._authorization.get_access_token()}"
        }
        if additional_headers:
            headers.update(additional_headers)

        self.log(logging.INFO, f"Making POST request to {endpoint}")
        with time_block(f"POST request to {endpoint}", logger):
            resp = await self._session.post(
                url=url, headers=headers, data=data, files=files, timeout=self.timeout
            )

        return resp

    @_retry_requests  # type: ignore
    async def _put_request(
        self, endpoint, additional_headers=None, data=None
    ) -> httpx.Response:
        microservice = endpoint.split("/")[1]
        url = f"{self._firecrest_url}{endpoint}"
        self._next_request_ts[microservice] = (
            time.time() + self.time_between_calls[microservice]
        )
        await self._stall_request(microservice)
        headers = {
            "Authorization": f"Bearer {self._authorization.get_access_token()}"
        }
        if additional_headers:
            headers.update(additional_headers)

        self.log(logging.INFO, f"Making PUT request to {endpoint}")
        with time_block(f"PUT request to {endpoint}", logger):
            resp = await self._session.put(
                url=url, headers=headers, data=data, timeout=self.timeout
            )

        return resp

    @_retry_requests  # type: ignore
    async def _delete_request(
        self, endpoint, additional_headers=None, data=None
    ) -> httpx.Response:
        microservice = endpoint.split("/")[1]
        url = f"{self._firecrest_url}{endpoint}"
        await self._stall_request(microservice)
        self._next_request_ts[microservice] = (
            time.time() + self.time_between_calls[microservice]
        )
        headers = {
            "Authorization": f"Bearer {self._authorization.get_access_token()}"
        }
        if additional_headers:
            headers.update(additional_headers)

        self.log(logging.INFO, f"Making DELETE request to {endpoint}")
        with time_block(f"DELETE request to {endpoint}", logger):
            # httpx doesn't support data in the `delete` method so we will
            # have to use the generic `request` method
            # https://www.python-httpx.org/compatibility/#request-body-on-http-methods
            resp = await self._session.request(
                method="DELETE",
                url=url,
                headers=headers,
                data=data,
                timeout=self.timeout,
            )

        return resp

    async def _stall_request(self, microservice: str) -> None:
        if self._next_request_ts[microservice] is not None:
            while time.time() <= self._next_request_ts[microservice]:
                self.log(
                    logging.DEBUG,
                    f"`{microservice}` microservice has received too many "
                    f"requests. Going to sleep for "
                    f"~{self._next_request_ts[microservice] - time.time()} sec"
                )
                await asyncio.sleep(
                    self._next_request_ts[microservice] - time.time()
                )

    @overload
    def _json_response(
        self,
        responses: List[requests.Response],
        expected_status_code: int,
        allow_none_result: Literal[False] = ...,
    ) -> dict:
        ...

    @overload
    def _json_response(
        self,
        responses: List[requests.Response],
        expected_status_code: int,
        allow_none_result: Literal[True],
    ) -> Optional[dict]:
        ...

    def _json_response(
        self,
        responses: List[requests.Response],
        expected_status_code: int,
        allow_none_result: bool = False,
    ):
        # Will examine only the last response
        response = responses[-1]
        status_code = response.status_code
        # handle_response(response)
        exc: fe.FirecrestException
        for h in fe.ERROR_HEADERS:
            if h in response.headers:
                self.log(
                    logging.CRITICAL,
                    f"Header '{h}' is included in the response"
                )
                exc = fe.HeaderException(responses)
                self.log(logging.CRITICAL, exc)
                raise exc

        if status_code == 401:
            self.log(
                logging.CRITICAL,
                "Status of the response is 401"
            )
            exc = fe.UnauthorizedException(responses)
            self.log(logging.CRITICAL, exc)
            raise exc
        elif status_code == 404:
            self.log(
                logging.CRITICAL,
                "Status of the response is 404"
            )
            exc = fe.NotFound(responses)
            self.log(logging.CRITICAL, exc)
            raise exc
        elif status_code >= 400:
            self.log(
                logging.CRITICAL,
                f"Status of the response is {status_code}"
            )
            exc = fe.FirecrestException(responses)
            self.log(logging.CRITICAL, exc)
            raise exc
        elif status_code != expected_status_code:
            self.log(
                logging.CRITICAL,
                f"Unexpected status of last request {status_code}, it "
                f"should have been {expected_status_code}"
            )
            exc = fe.UnexpectedStatusException(responses, expected_status_code)
            self.log(logging.CRITICAL, exc)
            raise exc

        try:
            ret = response.json()
        except json.decoder.JSONDecodeError:
            if allow_none_result:
                ret = None
            else:
                exc = fe.NoJSONException(responses)
                self.log(logging.CRITICAL, exc)
                raise exc

        return ret

    async def _tasks(
        self,
        task_ids: Optional[List[str]] = None,
        responses: Optional[List[requests.Response]] = None,
    ) -> dict[str, t.Task]:
        """Return a dictionary of FirecREST tasks and their last update.
        When `task_ids` is an empty list or contains more than one element the
        `/tasks` endpoint will be called. Otherwise `/tasks/{taskid}`.
        When the `/tasks` is called the method will not give an error for invalid IDs,
        but `/tasks/{taskid}` will raise an exception.

        :param task_ids: list of task IDs. When empty all tasks are returned.
        :param responses: list of responses that are associated with these tasks (only relevant for error)
        :calls: GET `/tasks` or `/tasks/{taskid}`
        """
        task_ids = [] if task_ids is None else task_ids
        responses = [] if responses is None else responses
        endpoint = "/tasks"
        params = {}
        if task_ids:
            params = {"tasks": ",".join([str(j) for j in task_ids])}

        resp = await self._get_request(endpoint=endpoint, params=params)
        responses.append(resp)
        taskinfo = self._json_response(responses, 200)
        if len(task_ids) == 0:
            return taskinfo["tasks"]
        else:
            return {k: v for k, v in taskinfo["tasks"].items() if k in task_ids}

    async def _task_safe(
        self, task_id: str, responses: Optional[List[requests.Response]] = None
    ) -> t.Task:
        if responses is None:
            responses = self._current_method_requests

        task = (await self._tasks([task_id], responses))[task_id]
        status = int(task["status"])
        exc: fe.FirecrestException
        if status == 115:
            self.log(logging.CRITICAL, "Task has error status code 115")
            exc = fe.StorageUploadException(responses)
            self.log(logging.CRITICAL, exc)
            raise exc

        if status == 118:
            self.log(logging.CRITICAL, "Task has error status code 118")
            exc = fe.StorageDownloadException(responses)
            self.log(logging.CRITICAL, exc)
            raise exc

        if status >= 400:
            self.log(logging.CRITICAL, f"Task has error status code {status}")
            exc = fe.FirecrestException(responses)
            self.log(logging.CRITICAL, exc)
            raise exc

        return task

    async def _invalidate(
        self, task_id: str, responses: Optional[List[requests.Response]] = None
    ):
        responses = [] if responses is None else responses
        resp = await self._post_request(
            endpoint="/storage/xfer-external/invalidate",
            additional_headers={"X-Task-Id": task_id},
        )
        responses.append(resp)
        return self._json_response(responses, 201, allow_none_result=True)

    # Status
    async def all_services(self) -> List[t.Service]:
        """Returns a list containing all available micro services with a name, description, and status.

        :calls: GET `/status/services`
        """
        resp = await self._get_request(endpoint="/status/services")
        return self._json_response([resp], 200)["out"]

    async def service(self, service_name: str) -> t.Service:
        """Returns information about a micro service.
        Returns the name, description, and status.

        :param service_name: the service name
        :calls: GET `/status/services/{service_name}`
        """
        resp = await self._get_request(endpoint=f"/status/services/{service_name}")
        return self._json_response([resp], 200)  # type: ignore

    async def all_systems(self) -> List[t.System]:
        """Returns a list containing all available systems and response status.

        :calls: GET `/status/systems`
        """
        resp = await self._get_request(endpoint="/status/systems")
        return self._json_response([resp], 200)["out"]

    async def system(self, system_name: str) -> t.System:
        """Returns information about a system.
        Returns the name, description, and status.

        :param system_name: the system name
        :calls: GET `/status/systems/{system_name}`
        """
        resp = await self._get_request(endpoint=f"/status/systems/{system_name}")
        return self._json_response([resp], 200)["out"]

    async def parameters(self) -> t.Parameters:
        """Returns configuration parameters of the FirecREST deployment that is associated with the client.

        :calls: GET `/status/parameters`
        """
        resp = await self._get_request(endpoint="/status/parameters")
        return self._json_response([resp], 200)["out"]

    async def filesystems(self, system_name: Optional[str] = None) -> dict[str, List[t.Filesystem]]:
        """Returns the status of the filesystems per system.

        :param system_name: the system name
        :calls: GET `/status/filesystems`
        :calls: GET `/status/filesystems/{system_name}`

        .. warning:: This is available only for FirecREST>=1.15.0
        """
        if system_name:
            resp = await self._get_request(endpoint=f"/status/filesystems/{system_name}")
            # Return the result in the same structure
            result = {
                system_name: self._json_response([resp], 200)["out"]
            }
            return result
        else:
            resp = await self._get_request(endpoint="/status/filesystems")
            return self._json_response([resp], 200)["out"]

    # Utilities
    async def list_files(
        self, machine: str, target_path: str, show_hidden: bool = False,
        recursive: bool = False
    ) -> List[t.LsFile]:
        """Returns a list of files in a directory.

        :param machine: the machine name where the filesystem belongs to
        :param target_path: the absolute target path
        :param show_hidden: show hidden files
        :param recursive: recursively list directories encountered
        :calls: GET `/utilities/ls`

        .. warning:: The argument ``recursive`` is available only for FirecREST>=1.16.0
        """
        params: dict[str, Any] = {"targetPath": f"{target_path}"}
        if show_hidden is True:
            params["showhidden"] = show_hidden

        if recursive is True:
            params["recursive"] = recursive

        resp = await self._get_request(
            endpoint="/utilities/ls",
            additional_headers={"X-Machine-Name": machine},
            params=params,
        )
        return self._json_response([resp], 200)["output"]

    async def mkdir(
        self, machine: str, target_path: str, p: Optional[bool] = None
    ) -> str:
        """Creates a new directory.
        When successful, the method returns a string with the path of the newly created directory.

        :param machine: the machine name where the filesystem belongs to
        :param target_path: the absolute target path
        :param p: no error if existing, make parent directories as needed
        :calls: POST `/utilities/mkdir`
        """
        data: dict[str, Any] = {"targetPath": target_path}
        if p:
            data["p"] = p

        resp = await self._post_request(
            endpoint="/utilities/mkdir",
            additional_headers={"X-Machine-Name": machine},
            data=data,
        )
        self._json_response([resp], 201)
        return target_path

    async def mv(self, machine: str, source_path: str, target_path: str) -> str:
        """Rename/move a file, directory, or symlink at the `source_path` to the `target_path` on `machine`'s filesystem.
        When successful, the method returns a string with the new path of the file.

        :param machine: the machine name where the filesystem belongs to
        :param source_path: the absolute source path
        :param target_path: the absolute target path
        :calls: PUT `/utilities/rename`
        """
        resp = await self._put_request(
            endpoint="/utilities/rename",
            additional_headers={"X-Machine-Name": machine},
            data={"targetPath": target_path, "sourcePath": source_path},
        )
        self._json_response([resp], 200)
        return target_path

    async def chmod(self, machine: str, target_path: str, mode: str) -> None:
        """Changes the file mod bits of a given file according to the specified mode.

        :param machine: the machine name where the filesystem belongs to
        :param target_path: the absolute target path
        :param mode: same as numeric mode of linux chmod tool
        :calls: PUT `/utilities/chmod`
        """
        resp = await self._put_request(
            endpoint="/utilities/chmod",
            additional_headers={"X-Machine-Name": machine},
            data={"targetPath": target_path, "mode": mode},
        )
        self._json_response([resp], 200)

    async def chown(
        self,
        machine: str,
        target_path: str,
        owner: Optional[str] = None,
        group: Optional[str] = None,
    ) -> None:
        """Changes the user and/or group ownership of a given file.
        If only owner or group information is passed, only that information will be updated.

        :param machine: the machine name where the filesystem belongs to
        :param target_path: the absolute target path
        :param owner: owner ID for target
        :param group: group ID for target
        :calls: PUT `/utilities/chown`
        """
        if owner is None and group is None:
            return

        data = {"targetPath": target_path}
        if owner:
            data["owner"] = owner

        if group:
            data["group"] = group

        resp = await self._put_request(
            endpoint="/utilities/chown",
            additional_headers={"X-Machine-Name": machine},
            data=data,
        )
        self._json_response([resp], 200)

    async def copy(self, machine: str, source_path: str, target_path: str) -> str:
        """Copies file from `source_path` to `target_path`.
        When successful, the method returns a string with the path of the newly created file.

        :param machine: the machine name where the filesystem belongs to
        :param source_path: the absolute source path
        :param target_path: the absolute target path
        :calls: POST `/utilities/copy`
        """
        resp = await self._post_request(
            endpoint="/utilities/copy",
            additional_headers={"X-Machine-Name": machine},
            data={"targetPath": target_path, "sourcePath": source_path},
        )
        self._json_response([resp], 201)
        return target_path

    async def compress(
            self,
            machine: str,
            source_path: str,
            target_path: str,
            dereference: bool = False,
            fail_on_timeout: bool = True
    ) -> str:
        """Compress files using gzip compression.
        You can name the output file as you like, but typically these files have a .tar.gz extension.
        When successful, the method returns a string with the path of the newly created file.

        :param machine: the machine name where the filesystem belongs to
        :param source_path: the absolute source path
        :param target_path: the absolute target path
        :param dereference: follow symbolic links
        :param fail_on_timeout: if `True` on timeout, this method will raise an
        exception and won't fall back to submitting a long running job
        :calls: POST `/utilities/compress`

        .. warning:: This is available only for FirecREST>=1.16.0
        """
        data: dict[str, str | bool]  = {
            "targetPath": target_path,
            "sourcePath": source_path,
        }
        if dereference:
            data["dereference"] = dereference

        resp = await self._post_request(
            endpoint="/utilities/compress",
            additional_headers={"X-Machine-Name": machine},
            data=data,
        )
        # - If the response is 201, the request was successful so we can
        #   return the target path
        # - If `fail_on_timeout==True` we let `_json_response` take care of
        #   possible errors by raising an exception
        # - If the response is 400 and the error message is the timeout
        #   message, we will submit a job to compress the file
        if (
            resp.status_code == 201 or
            fail_on_timeout or
            resp.status_code != 400 or
            resp.json().get('error', '') != self.TIMEOUT_STR
        ):
            self._json_response([resp], 201)
        else:
            self.log(
                logging.DEBUG,
                f"Compression of {source_path} to {target_path} has finished "
                f"with timeout signal. Will submit a job to compress the "
                f"file."
            )
            job_info = await self.submit_compress_job(
                machine,
                source_path,
                target_path,
                dereference
            )
            jobid = job_info['jobid']
            xfer_system = job_info["system"]
            active_jobs = await self.poll_active(
                xfer_system,
                [jobid]
            )
            intervals = (2**i for i in itertools.count(start=0))
            while (
                active_jobs and
                not slurm_state_completed(active_jobs[0]['state'])
            ):
                await asyncio.sleep(next(intervals))
                active_jobs = await self.poll_active(
                    xfer_system,
                    [jobid]
                )

            if (
                active_jobs and
                active_jobs[0]['state'] != 'COMPLETED'
            ):
                raise Exception(
                    f"compression job (jobid={jobid}) finished with "
                    f"state {active_jobs[0]['state']}"
                )

            err_output = await self.head(
                xfer_system,
                job_info['job_file_err']
            )
            if (err_output != ''):
                raise Exception(
                    f"compression job (jobid={jobid}) has failed: "
                    f"{err_output}"
                )

        return target_path

    async def extract(
            self,
            machine: str,
            source_path: str,
            target_path: str,
            extension: str = "auto",
            fail_on_timeout: bool = True
    ) -> str:
        """Extract files.
        If you don't select the extension, FirecREST will try to guess the right command based on the extension of the sourcePath.
        Supported extensions are `.zip`, `.tar`, `.tgz`, `.gz` and `.bz2`.
        When successful, the method returns a string with the path of the newly created file.

        :param machine: the machine name where the filesystem belongs to
        :param source_path: the absolute path of the file to be extracted
        :param target_path: the absolute target path where the `source_path` is extracted
        :param file_extension: possible values are `auto`, `.zip`, `.tar`, `.tgz`, `.gz` and `.bz2`
        :param fail_on_timeout: if `True` on timeout, this method will raise an
        exception and won't fall back to submitting a long running job
        :calls: POST `/utilities/extract`

        .. warning:: This is available only for FirecREST>=1.16.0
        """
        resp = await self._post_request(
            endpoint="/utilities/extract",
            additional_headers={"X-Machine-Name": machine},
            data={
                "targetPath": target_path,
                "sourcePath": source_path,
                "extension": extension
            },
        )
        # - If the response is 201, the request was successful so we can
        #   return the target path
        # - If `fail_on_timeout==True` we let `_json_response` take care of
        #   possible errors by raising an exception
        # - If the response is 400 and the error message is the timeout
        #   message, we will submit a job to compress the file
        if (
            resp.status_code == 201 or
            fail_on_timeout or
            resp.status_code != 400 or
            resp.json().get('error', '') != self.TIMEOUT_STR
        ):
            self._json_response([resp], 201)
        else:
            self.log(
                logging.DEBUG,
                f"Extraction of {source_path} to {target_path} has finished "
                f"with timeout signal. Will submit a job to extract the "
                f"file."
            )

            job_info = await self.submit_extract_job(
                machine,
                source_path,
                target_path,
                extension
            )
            jobid = job_info['jobid']
            xfer_system = job_info["system"]
            active_jobs = await self.poll_active(
                xfer_system,
                [jobid]
            )
            intervals = (2**i for i in itertools.count(start=0))
            while (
                active_jobs and
                not slurm_state_completed(active_jobs[0]['state'])
            ):
                await asyncio.sleep(next(intervals))
                active_jobs = await self.poll_active(
                    xfer_system,
                    [jobid]
                )

            if (
                active_jobs and
                active_jobs[0]['state'] != 'COMPLETED'
            ):
                raise Exception(
                    f"extract job (jobid={jobid}) finished with"
                    f"state {active_jobs[0]['state']}"
                )

            err_output = await self.head(
                xfer_system,
                job_info['job_file_err']
            )
            if (err_output != ''):
                raise Exception(
                    f"extract job has failed: {err_output}"
                )

        self._json_response([resp], 201)
        return target_path

    async def file_type(self, machine: str, target_path: str) -> str:
        """Uses the `file` linux application to determine the type of a file.

        :param machine: the machine name where the filesystem belongs to
        :param target_path: the absolute target path
        :calls: GET `/utilities/file`
        """
        resp = await self._get_request(
            endpoint="/utilities/file",
            additional_headers={"X-Machine-Name": machine},
            params={"targetPath": target_path},
        )
        return self._json_response([resp], 200)["output"]

    async def stat(
        self, machine: str, target_path: str, dereference: bool = False
    ) -> t.StatFile:
        """Uses the stat linux application to determine the status of a file on the machine's filesystem.
        The result follows: https://docs.python.org/3/library/os.html#os.stat_result.

        :param machine: the machine name where the filesystem belongs to
        :param target_path: the absolute target path
        :param dereference: follow symbolic links
        :calls: GET `/utilities/stat`
        """
        params: dict[str, Any] = {"targetPath": target_path}
        if dereference:
            params["dereference"] = dereference

        resp = await self._get_request(
            endpoint="/utilities/stat",
            additional_headers={"X-Machine-Name": machine},
            params=params,
        )
        return self._json_response([resp], 200)["output"]

    async def symlink(self, machine: str, target_path: str, link_path: str) -> str:
        """Creates a symbolic link.
        When successful, the method returns a string with the path of the newly created link.

        :param machine: the machine name where the filesystem belongs to
        :param target_path: the absolute path that the symlink will point to
        :param link_path: the absolute path to the new symlink
        :calls: POST `/utilities/symlink`
        """
        resp = await self._post_request(
            endpoint="/utilities/symlink",
            additional_headers={"X-Machine-Name": machine},
            data={"targetPath": target_path, "linkPath": link_path},
        )
        self._json_response([resp], 201)
        return target_path

    async def simple_download(
        self, machine: str, source_path: str, target_path: str | pathlib.Path | BytesIO
    ) -> None:
        """Blocking call to download a small file.
        The maximun size of file that is allowed can be found from the parameters() call.

        :param machine: the machine name where the filesystem belongs to
        :param source_path: the absolute source path
        :param target_path: the target path in the local filesystem or binary stream
        :calls: GET `/utilities/download`
        """
        resp = await self._get_request(
            endpoint="/utilities/download",
            additional_headers={"X-Machine-Name": machine},
            params={"sourcePath": source_path},
        )
        self._json_response([resp], 200, allow_none_result=True)
        context: ContextManager[BytesIO] = (
            open(target_path, "wb")  # type: ignore
            if isinstance(target_path, str) or isinstance(target_path, pathlib.Path)
            else nullcontext(target_path)
        )
        with context as f:
            f.write(resp.content)

    async def simple_upload(
        self,
        machine: str,
        source_path: str | pathlib.Path | BytesIO,
        target_path: str,
        filename: Optional[str] = None,
    ) -> None:
        """Blocking call to upload a small file.
        The file that will be uploaded will have the same name as the source_path.
        The maximum size of file that is allowed can be found from the parameters() call.

        :param machine: the machine name where the filesystem belongs to
        :param source_path: the source path of the file or binary stream
        :param target_path: the absolute target path of the directory where the file will be uploaded
        :param filename: naming target file to filename (default is same as the local one)
        :calls: POST `/utilities/upload`
        """
        context: ContextManager[BytesIO] = (
            open(source_path, "rb")  # type: ignore
            if isinstance(source_path, str) or isinstance(source_path, pathlib.Path)
            else nullcontext(source_path)
        )
        with context as f:
            # Set filename
            if filename is not None:
                f = (filename, f)  # type: ignore

            resp = await self._post_request(
                endpoint="/utilities/upload",
                additional_headers={"X-Machine-Name": machine},
                data={"targetPath": target_path},
                files={"file": f},
            )

        self._json_response([resp], 201)

    async def simple_delete(self, machine: str, target_path: str) -> None:
        """Blocking call to delete a small file.

        :param machine: the machine name where the filesystem belongs to
        :param target_path: the absolute target path
        :calls: DELETE `/utilities/rm`
        """
        resp = await self._delete_request(
            endpoint="/utilities/rm",
            additional_headers={"X-Machine-Name": machine},
            data={"targetPath": target_path},
        )
        self._json_response([resp], 204, allow_none_result=True)

    async def checksum(self, machine: str, target_path: str) -> str:
        """Calculate the SHA256 (256-bit) checksum of a specified file.

        :param machine: the machine name where the filesystem belongs to
        :param target_path: the absolute target path
        :calls: GET `/utilities/checksum`
        """
        resp = await self._get_request(
            endpoint="/utilities/checksum",
            additional_headers={"X-Machine-Name": machine},
            params={"targetPath": target_path},
        )
        return self._json_response([resp], 200)["output"]

    async def head(
        self,
        machine: str,
        target_path: str,
        bytes: Optional[str] = None,
        lines: Optional[str] = None,
        skip_ending: Optional[bool] = False,
    ) -> str:
        """Display the beginning of a specified file.
        By default 10 lines will be returned.
        Bytes and lines cannot be specified simultaneously.
        The final result will be smaller than `UTILITIES_MAX_FILE_SIZE` bytes.
        This variable is available in the parameters command.

        :param machine: the machine name where the filesystem belongs to
        :param target_path: the absolute target path
        :param bytes: the number of bytes to be displayed
        :param lines: the number of lines to be displayed
        :param skip_ending: the output will be the whole file, without the last NUM bytes/lines of each file. NUM should be specified in the respective argument through `bytes` or `lines`. Equivalent to passing -NUM to the `head` command.
        :calls: GET `/utilities/head`
        """
        resp = await self._get_request(
            endpoint="/utilities/head",
            additional_headers={"X-Machine-Name": machine},
            params={
                "targetPath": target_path,
                "lines": lines,
                "bytes": bytes,
                "skip_ending": skip_ending,
            },
        )
        return self._json_response([resp], 200)["output"]

    async def tail(
        self,
        machine: str,
        target_path: str,
        bytes: Optional[str] = None,
        lines: Optional[str] = None,
        skip_beginning: Optional[bool] = False,
    ) -> str:
        """Display the last part of a specified file.
        By default 10 lines will be returned.
        Bytes and lines cannot be specified simultaneously.
        The final result will be smaller than `UTILITIES_MAX_FILE_SIZE` bytes.
        This variable is available in the parameters command.

        :param machine: the machine name where the filesystem belongs to
        :param target_path: the absolute target path
        :param bytes: the number of bytes to be displayed
        :param lines: the number of lines to be displayed
        :param skip_beginning: the output will start with byte/line NUM of each file. NUM should be specified in the respective argument through `bytes` or `lines`. Equivalent to passing +NUM to the `tail` command.
        :calls: GET `/utilities/head`
        """
        resp = await self._get_request(
            endpoint="/utilities/tail",
            additional_headers={"X-Machine-Name": machine},
            params={
                "targetPath": target_path,
                "lines": lines,
                "bytes": bytes,
                "skip_beginning": skip_beginning,
            },
        )
        return self._json_response([resp], 200)["output"]

    async def view(self, machine: str, target_path: str) -> str:
        """View the content of a specified file.
        The final result will be smaller than `UTILITIES_MAX_FILE_SIZE` bytes.
        This variable is available in the parameters command.

        :param machine: the machine name where the filesystem belongs to
        :param target_path: the absolute target path
        :calls: GET `/utilities/checksum`
        """
        resp = await self._get_request(
            endpoint="/utilities/view",
            additional_headers={"X-Machine-Name": machine},
            params={"targetPath": target_path},
        )
        return self._json_response([resp], 200)["output"]

    async def whoami(self, machine=None) -> Optional[str]:
        """Returns the username that FirecREST will be using to perform the other calls.
        In the case the machine name is passed in the arguments, a call is made to the respective endpoint and the command whoami is run on the machine.
        Otherwise, the library decodes the token and will return `None` if the token is not valid.

        :calls: GET `/utilities/whoami`
        """
        if machine:
            resp = await self._get_request(
                endpoint="/utilities/whoami",
                additional_headers={"X-Machine-Name": machine},
            )
            return self._json_response([resp], 200)["output"]

        try:
            decoded = jwt.decode(
                self._authorization.get_access_token(),
                options={"verify_signature": False},
            )
            try:
                if self._sa_role in decoded["realm_access"]["roles"]:
                    clientId = decoded["clientId"]
                    username = decoded["resource_access"][clientId]["roles"][0]
                    return username

                return decoded["preferred_username"]
            except KeyError:
                return decoded["preferred_username"]

        except Exception:
            # Invalid token, cannot retrieve username
            return None

    async def groups(self, machine) -> t.UserId:
        """Returns the output of the `id` command, user and group ids.

        :calls: GET `/utilities/whoami`

        .. warning:: This is available only for FirecREST>=1.15.0
        """
        resp = await self._get_request(
            endpoint="/utilities/whoami",
            additional_headers={"X-Machine-Name": machine},
            params={
                "groups": True
            }
        )
        return self._json_response([resp], 200)["output"]

    # Compute
    async def submit(
        self,
        machine: str,
        job_script: Optional[str] = None,
        local_file: Optional[bool] = True,
        script_str: Optional[str] = None,
        script_local_path: Optional[str] = None,
        script_remote_path: Optional[str] = None,
        account: Optional[str] = None,
        env_vars: Optional[dict[str, Any]] = None,
    ) -> t.JobSubmit:
        """Submits a batch script to SLURM on the target system. One of `script_str`, `script_local` and `script_remote` needs to be set.

        :param machine: the machine name where the scheduler belongs to
        :param job_script: [deprecated] use `script_str`, `script_local_path` or `script_remote_path`
        :param local_file: [deprecated]
        :param script_str: the content of the script to be submitted
        :param script_local_path: the path of the script on the local file system
        :param script_remote_path: the full path of the script on the remote file system
        :param account: submit the job with this project account
        :param env_vars: dictionary (varName, value) defining environment variables to be exported for the job
        :calls: POST `/compute/jobs/upload` or POST `/compute/jobs/path`

                GET `/tasks`
        """
        if [
            script_str is None,
            script_local_path is None,
            script_remote_path is None,
            job_script is None
        ].count(False) != 1:
            self.log(
                logging.ERROR,
                "Only one of the arguments  `script_str`, `script_local_path`, "
                "`script_remote_path`, and `job_script` can be set at a time. "
                "`job_script` is deprecated, so prefer one of the others."
            )
            raise ValueError(
                "Only one of the arguments  `script_str`, `script_local_path`, "
                "`script_remote_path`, and `job_script` can be set at a time. "
            )

        if job_script is not None:
            self.log(
                logging.WARNING,
                "`local_file` argument is deprecated, please use one of "
                "`script_str`, `script_local_path` or `script_remote_path` "
                "instead"
            )

            if local_file:
                script_local_path = job_script
            else:
                script_remote_path = job_script

        if script_str is not None:
            is_path = False
            is_local = True
            job_script_file = None
        elif script_local_path is not None:
            is_path = True
            is_local = True
            job_script_file = script_local_path
        elif script_remote_path is not None:
            is_path = True
            is_local = False
            job_script_file = script_remote_path

        env = json.dumps(env_vars) if env_vars else None
        data = {}
        if account:
            data["account"] = account

        if env:
            data["env"] = env

        context: Any = (
            tempfile.TemporaryDirectory()
            if not is_path
            else nullcontext(None)
        )
        with context as tmpdirname:
            if not is_path:
                self.log(
                    logging.INFO,
                    f"Created temporary directory {tmpdirname}"
                )
                with open(os.path.join(tmpdirname, "script.batch"), "w") as temp_file:
                    temp_file.write(script_str)  # type: ignore

                job_script_file = os.path.join(tmpdirname, "script.batch")

            if is_local:
                with open(job_script_file, "rb") as f:  # type: ignore
                    resp = await self._post_request(
                        endpoint="/compute/jobs/upload",
                        additional_headers={"X-Machine-Name": machine},
                        files={"file": f},
                        data=data,
                    )
            else:
                assert isinstance(job_script_file, str)
                data["targetPath"] = job_script_file
                resp = await self._post_request(
                    endpoint="/compute/jobs/path",
                    additional_headers={"X-Machine-Name": machine},
                    data=data,
                )

        json_response = self._json_response([resp], 201)
        self.log(
            logging.INFO,
            f"Job submission task: {json_response['task_id']}"
        )
        t = ComputeTask(self, json_response["task_id"], [resp])

        result = (await t.poll_task("200", iter(self.polling_sleep_times)))[0]
        # Inject taskid in the result
        result["firecrest_taskid"] = json_response["task_id"]
        return result

    async def poll(
        self,
        machine: str,
        jobs: Optional[Sequence[str | int]] = None,
        start_time: Optional[str] = None,
        end_time: Optional[str] = None,
        page_size: Optional[int] = None,
        page_number: Optional[int] = None,
    ) -> List[t.JobAcct]:
        """Retrieves information about submitted jobs.
        This call uses the `sacct` command.

        :param machine: the machine name where the scheduler belongs to
        :param jobs: list of the IDs of the jobs
        :param start_time: Start time (and/or date) of job's query. Allowed formats are HH:MM[:SS] [AM|PM] MMDD[YY] or MM/DD[/YY] or MM.DD[.YY] MM/DD[/YY]-HH:MM[:SS] YYYY-MM-DD[THH:MM[:SS]]
        :param end_time: End time (and/or date) of job's query. Allowed formats are HH:MM[:SS] [AM|PM] MMDD[YY] or MM/DD[/YY] or MM.DD[.YY] MM/DD[/YY]-HH:MM[:SS] YYYY-MM-DD[THH:MM[:SS]]
        :param page_size: number of entries returned (when `page_number` is not `None`, the default value is 25)
        :param page_number: page number (if set to `None` the default value is 0)
        :calls: GET `/compute/acct`

                GET `/tasks`
        """
        jobids = [str(j) for j in jobs] if jobs else []
        params = {}
        if jobids:
            params["jobs"] = ",".join(jobids)

        if start_time:
            params["starttime"] = start_time

        if end_time:
            params["endtime"] = end_time

        if page_size is not None:
            params["pageSize"] = str(page_size)

        if page_number is not None:
            params["pageNumber"] = str(page_number)

        resp = await self._get_request(
            endpoint="/compute/acct",
            additional_headers={"X-Machine-Name": machine},
            params=params,
        )
        json_response = self._json_response([resp], 200)
        self.log(
            logging.INFO,
            f"Job polling task: {json_response['task_id']}"
        )
        t = ComputeTask(self, json_response["task_id"], [resp])
        res = (await t.poll_task("200", iter(self.polling_sleep_times)))[0]
        # When there is no job in the sacct output firecrest will return an empty dictionary instead of list
        if isinstance(res, dict):
            return list(res.values())
        elif jobids:
            # Filter since the request may have been merged with others
            ret = [i for i in res if i["jobid"] in jobids]
            return ret
        else:
            return res

    async def poll_active(
        self,
        machine: str,
        jobs: Optional[Sequence[str | int]] = None,
        page_size: Optional[int] = None,
        page_number: Optional[int] = None,
    ) -> List[t.JobQueue]:
        """Retrieves information about active jobs.
        This call uses the `squeue -u <username>` command.

        :param machine: the machine name where the scheduler belongs to
        :param jobs: list of the IDs of the jobs
        :param page_size: number of entries returned (when `page_number` is not `None`, the default value is 25)
        :param page_number: page number (if set to `None` the default value is 0)
        :calls: GET `/compute/jobs`

                GET `/tasks`
        """
        jobs = jobs if jobs else []
        jobids = {str(j) for j in jobs}
        params = {}
        if jobs:
            params["jobs"] = ",".join([str(j) for j in jobids])

        if page_size is not None:
            params["pageSize"] = str(page_size)

        if page_number is not None:
            params["pageNumber"] = str(page_number)

        resp = await self._get_request(
            endpoint="/compute/jobs",
            additional_headers={"X-Machine-Name": machine},
            params=params,
        )
        json_response = self._json_response([resp], 200)
        self.log(
            logging.INFO,
            f"Job active polling task: {json_response['task_id']}"
        )
        t = ComputeTask(self, json_response["task_id"], [resp])
        dict_result = (
            await t.poll_task("200", iter(self.polling_sleep_times))
        )[0]
        if len(jobids):
            ret = [i for i in dict_result.values() if i["jobid"] in jobids]
        else:
            ret = list(dict_result.values())

        return ret

    async def nodes(
        self,
        machine: str,
        nodes: Optional[Sequence[str]] = None,
    ) -> List[t.NodeInfo]:
        """Retrieves information about the compute nodes.
        This call uses the `scontrol show nodes` command.

        :param machine: the machine name where the scheduler belongs to
        :param nodes: specific compute nodes to query
        :calls: GET `/compute/nodes`

                GET `/tasks`

        .. warning:: This is available only for FirecREST>=1.16.0
        """
        params = {}
        if nodes:
            params["nodes"] = ",".join(nodes)

        resp = await self._get_request(
            endpoint="/compute/nodes",
            additional_headers={"X-Machine-Name": machine},
            params=params,
        )
        json_response = self._json_response([resp], 200)
        t = ComputeTask(self, json_response["task_id"], [resp])
        result = (await t.poll_task("200", iter(self.polling_sleep_times)))[0]
        return result

    async def partitions(
        self,
        machine: str,
        partitions: Optional[Sequence[str]] = None,
    ) -> List[t.PartitionInfo]:
        """Retrieves information about the partitions.
        This call uses the `scontrol show partitions` command.

        :param machine: the machine name where the scheduler belongs to
        :param partitions: specific partitions nodes to query
        :calls: GET `/compute/partitions`

                GET `/tasks`

        .. warning:: This is available only for FirecREST>=1.16.0
        """
        params = {}
        if partitions:
            params["partitions"] = ",".join(partitions)

        resp = await self._get_request(
            endpoint="/compute/partitions",
            additional_headers={"X-Machine-Name": machine},
            params=params,
        )
        json_response = self._json_response([resp], 200)
        t = ComputeTask(self, json_response["task_id"], [resp])
        result = (await t.poll_task("200", iter(self.polling_sleep_times)))[0]
        return result

    async def reservations(
        self,
        machine: str,
        reservations: Optional[Sequence[str]] = None,
    ) -> List[t.ReservationInfo]:
        """Retrieves information about the reservations.
        This call uses the `scontrol show reservations` command.
        :param machine: the machine name where the scheduler belongs to
        :param reservations: specific reservations to query
        :calls: GET `/compute/reservations`
                GET `/tasks`
        .. warning:: This is available only for FirecREST>=1.16.0
        """
        params = {}
        if reservations:
            params["reservations"] = ",".join(reservations)

        resp = await self._get_request(
            endpoint="/compute/reservations",
            additional_headers={"X-Machine-Name": machine},
            params=params,
        )
        json_response = self._json_response([resp], 200)
        t = ComputeTask(self, json_response["task_id"], [resp])
        result = await t.poll_task("200", iter(self.polling_sleep_times))
        return result[0]

    async def cancel(self, machine: str, job_id: str | int) -> str:
        """Cancels running job.
        This call uses the `scancel` command.

        :param machine: the machine name where the scheduler belongs to
        :param job_id: the ID of the job
        :calls: DELETE `/compute/jobs/{job_id}`

                GET `/tasks`
        """
        resp = await self._delete_request(
            endpoint=f"/compute/jobs/{job_id}",
            additional_headers={"X-Machine-Name": machine},
        )
        json_response = self._json_response([resp], 200)
        self.log(
            logging.INFO,
            f"Job cancellation task: {json_response['task_id']}"
        )
        t = ComputeTask(self, json_response["task_id"], [resp])
        return (await t.poll_task("200", iter(self.polling_sleep_times)))[0]

    # Storage
    async def _internal_transfer(
        self,
        endpoint,
        machine,
        source_path,
        target_path,
        job_name,
        time,
        stage_out_job_id,
        account,
        ret_response,
        extension=None,
        dereference=False,
    ):
        data = {"targetPath": target_path}
        if source_path:
            data["sourcePath"] = source_path

        if job_name:
            data["jobname"] = job_name

        if time:
            data["time"] = time

        if stage_out_job_id:
            data["stageOutJobId"] = stage_out_job_id

        if account:
            data["account"] = account

        if extension:
            data["extension"] = extension

        if dereference:
            data["dereference"] = dereference

        resp = await self._post_request(
            endpoint=endpoint, additional_headers={"X-Machine-Name": machine}, data=data
        )
        ret_response.append(resp)
        return self._json_response([resp], 201)

    async def submit_move_job(
        self,
        machine: str,
        source_path: str,
        target_path: str,
        job_name: Optional[str] = None,
        time: Optional[str] = None,
        stage_out_job_id: Optional[str] = None,
        account: Optional[str] = None,
    ) -> t.InternalTransferJobSubmit:
        """Move files between internal CSCS file systems.
        Rename/Move source_path to target_path.
        Possible to stage-out jobs providing the SLURM ID of a production job.
        More info about internal transfer: https://user.cscs.ch/storage/data_transfer/internal_transfer/

        :param machine: the machine name where the scheduler belongs to
        :param source_path: the absolute source path
        :param target_path: the absolute target path
        :param job_name: job name
        :param time: limit on the total run time of the job. Acceptable time formats 'minutes', 'minutes:seconds', 'hours:minutes:seconds', 'days-hours', 'days-hours:minutes' and 'days-hours:minutes:seconds'.
        :param stage_out_job_id: transfer data after job with ID {stage_out_job_id} is completed
        :param account: name of the bank account to be used in SLURM. If not set, system default is taken.
        :calls: POST `/storage/xfer-internal/mv`

                GET `/tasks`
        """
        resp: List[requests.Response] = []
        endpoint = "/storage/xfer-internal/mv"
        json_response = await self._internal_transfer(
            endpoint,
            machine,
            source_path,
            target_path,
            job_name,
            time,
            stage_out_job_id,
            account,
            resp,
        )
        self.log(
            logging.INFO,
            f"Job submission task: {json_response['task_id']}"
        )
        t = ComputeTask(self, json_response["task_id"], resp)
        job_info = await t.poll_task("200", iter(self.polling_sleep_times))
        result = job_info[0]
        result.update({"system": job_info[1]})
        return result

    async def submit_copy_job(
        self,
        machine: str,
        source_path: str,
        target_path: str,
        job_name: Optional[str] = None,
        time: Optional[str] = None,
        stage_out_job_id: Optional[str] = None,
        account: Optional[str] = None,
    ) -> t.InternalTransferJobSubmit:
        """Copy files between internal CSCS file systems.
        Copy source_path to target_path.
        Possible to stage-out jobs providing the SLURM Id of a production job.
        More info about internal transfer: https://user.cscs.ch/storage/data_transfer/internal_transfer/

        :param machine: the machine name where the scheduler belongs to
        :param source_path: the absolute source path
        :param target_path: the absolute target path
        :param job_name: job name
        :param time: limit on the total run time of the job. Acceptable time formats 'minutes', 'minutes:seconds', 'hours:minutes:seconds', 'days-hours', 'days-hours:minutes' and 'days-hours:minutes:seconds'.
        :param stage_out_job_id: transfer data after job with ID {stage_out_job_id} is completed
        :param account: name of the bank account to be used in SLURM. If not set, system default is taken.
        :calls: POST `/storage/xfer-internal/cp`

                GET `/tasks`
        """
        resp: List[requests.Response] = []
        endpoint = "/storage/xfer-internal/cp"
        json_response = await self._internal_transfer(
            endpoint,
            machine,
            source_path,
            target_path,
            job_name,
            time,
            stage_out_job_id,
            account,
            resp,
        )
        self.log(
            logging.INFO,
            f"Job submission task: {json_response['task_id']}"
        )
        t = ComputeTask(self, json_response["task_id"], resp)
        job_info = await t.poll_task("200", iter(self.polling_sleep_times))
        result = job_info[0]
        result.update({"system": job_info[1]})
        return result

    async def submit_compress_job(
        self,
        machine: str,
        source_path: str,
        target_path: str,
        dereference: bool = False,
        job_name: Optional[str] = None,
        time: Optional[str] = None,
        stage_out_job_id: Optional[str] = None,
        account: Optional[str] = None,
    ) -> t.InternalTransferJobSubmit:
        """Compress files using gzip compression.
        You can name the output file as you like, but typically these files have a .tar.gz extension.
        Possible to stage-out jobs providing the SLURM Id of a production job.

        :param machine: the machine name where the scheduler belongs to
        :param source_path: the absolute source path
        :param target_path: the absolute target path
        :param dereference: follow symbolic links
        :param job_name: job name
        :param time: limit on the total run time of the job. Acceptable time formats 'minutes', 'minutes:seconds', 'hours:minutes:seconds', 'days-hours', 'days-hours:minutes' and 'days-hours:minutes:seconds'.
        :param stage_out_job_id: transfer data after job with ID {stage_out_job_id} is completed
        :param account: name of the bank account to be used in SLURM. If not set, system default is taken.
        :calls: POST `/storage/xfer-internal/compress`

                GET `/tasks`

        .. warning:: This is available only for FirecREST>=1.16.0
        """
        resp: List[requests.Response] = []
        endpoint = "/storage/xfer-internal/compress"
        json_response = await self._internal_transfer(
            endpoint,
            machine,
            source_path,
            target_path,
            job_name,
            time,
            stage_out_job_id,
            account,
            resp,
            dereference=dereference,
        )
        self.log(
            logging.INFO,
            f"Job submission task: {json_response['task_id']}"
        )
        t = ComputeTask(self, json_response["task_id"], resp)
        job_info = await t.poll_task("200", iter(self.polling_sleep_times))
        result = job_info[0]
        result.update({"system": job_info[1]})
        return result

    async def submit_extract_job(
        self,
        machine: str,
        source_path: str,
        target_path: str,
        extension: str = "auto",
        job_name: Optional[str] = None,
        time: Optional[str] = None,
        stage_out_job_id: Optional[str] = None,
        account: Optional[str] = None,
    ) -> t.InternalTransferJobSubmit:
        """Extract files.
        If you don't select the extension, FirecREST will try to guess the right command based on the extension of the sourcePath.
        Supported extensions are `.zip`, `.tar`, `.tgz`, `.gz` and `.bz2`.
        Possible to stage-out jobs providing the SLURM Id of a production job.

        :param machine: the machine name where the scheduler belongs to
        :param source_path: the absolute source path
        :param target_path: the absolute target path
        :param extension: file extension, possible values are `auto`, `.zip`, `.tar`, `.tgz`, `.gz` and `.bz2`
        :param job_name: job name
        :param time: limit on the total run time of the job. Acceptable time formats 'minutes', 'minutes:seconds', 'hours:minutes:seconds', 'days-hours', 'days-hours:minutes' and 'days-hours:minutes:seconds'.
        :param stage_out_job_id: transfer data after job with ID {stage_out_job_id} is completed
        :param account: name of the bank account to be used in SLURM. If not set, system default is taken.
        :calls: POST `/storage/xfer-internal/extract`

                GET `/tasks`

        .. warning:: This is available only for FirecREST>=1.16.0
        """
        resp: List[requests.Response] = []
        endpoint = "/storage/xfer-internal/extract"
        json_response = await self._internal_transfer(
            endpoint,
            machine,
            source_path,
            target_path,
            job_name,
            time,
            stage_out_job_id,
            account,
            resp,
            extension=extension,
        )
        self.log(
            logging.INFO,
            f"Job submission task: {json_response['task_id']}"
        )
        t = ComputeTask(self, json_response["task_id"], resp)
        job_info = await t.poll_task("200", iter(self.polling_sleep_times))
        result = job_info[0]
        result.update({"system": job_info[1]})
        return result

    async def submit_rsync_job(
        self,
        machine: str,
        source_path: str,
        target_path: str,
        job_name: Optional[str] = None,
        time: Optional[str] = None,
        stage_out_job_id: Optional[str] = None,
        account: Optional[str] = None,
    ) -> t.InternalTransferJobSubmit:
        """Transfer files between internal CSCS file systems.
        Transfer source_path to target_path.
        Possible to stage-out jobs providing the SLURM Id of a production job.
        More info about internal transfer: https://user.cscs.ch/storage/data_transfer/internal_transfer/

        :param machine: the machine name where the scheduler belongs to
        :param source_path: the absolute source path
        :param target_path: the absolute target path
        :param job_name: job name
        :param time: limit on the total run time of the job. Acceptable time formats 'minutes', 'minutes:seconds', 'hours:minutes:seconds', 'days-hours', 'days-hours:minutes' and 'days-hours:minutes:seconds'.
        :param stage_out_job_id: transfer data after job with ID {stage_out_job_id} is completed
        :param account: name of the bank account to be used in SLURM. If not set, system default is taken.
        :calls: POST `/storage/xfer-internal/rsync`

                GET `/tasks`
        """
        resp: List[requests.Response] = []
        endpoint = "/storage/xfer-internal/rsync"
        json_response = await self._internal_transfer(
            endpoint,
            machine,
            source_path,
            target_path,
            job_name,
            time,
            stage_out_job_id,
            account,
            resp,
        )
        self.log(
            logging.INFO,
            f"Job submission task: {json_response['task_id']}"
        )
        t = ComputeTask(self, json_response["task_id"], resp)
        job_info = await t.poll_task("200", iter(self.polling_sleep_times))
        result = job_info[0]
        result.update({"system": job_info[1]})
        return result

    async def submit_delete_job(
        self,
        machine: str,
        target_path: str,
        job_name: Optional[str] = None,
        time: Optional[str] = None,
        stage_out_job_id: Optional[str] = None,
        account: Optional[str] = None,
    ) -> t.InternalTransferJobSubmit:
        """Remove files in internal CSCS file systems.
        Remove file in target_path.
        Possible to stage-out jobs providing the SLURM Id of a production job.
        More info about internal transfer: https://user.cscs.ch/storage/data_transfer/internal_transfer/

        :param machine: the machine name where the scheduler belongs to
        :param target_path: the absolute target path
        :param job_name: job name
        :param time: limit on the total run time of the job. Acceptable time formats 'minutes', 'minutes:seconds', 'hours:minutes:seconds', 'days-hours', 'days-hours:minutes' and 'days-hours:minutes:seconds'.
        :param stage_out_job_id: transfer data after job with ID {stage_out_job_id} is completed
        :param account: name of the bank account to be used in SLURM. If not set, system default is taken.
        :calls: POST `/storage/xfer-internal/rm`

                GET `/tasks`
        """
        resp: List[requests.Response] = []
        endpoint = "/storage/xfer-internal/rm"
        json_response = await self._internal_transfer(
            endpoint,
            machine,
            None,
            target_path,
            job_name,
            time,
            stage_out_job_id,
            account,
            resp,
        )
        self.log(
            logging.INFO,
            f"Job submission task: {json_response['task_id']}"
        )
        t = ComputeTask(self, json_response["task_id"], resp)
        job_info = await t.poll_task("200", iter(self.polling_sleep_times))
        result = job_info[0]
        result.update({"system": job_info[1]})
        return result

    async def external_upload(
        self, machine: str, source_path: str, target_path: str
    ) -> AsyncExternalUpload:
        """Non blocking call for the upload of larger files.

        :param machine: the machine where the filesystem belongs to
        :param source_path: the source path in the local filesystem
        :param target_path: the target path in the machine's filesystem
        :returns: an ExternalUpload object
        """
        resp = await self._post_request(
            endpoint="/storage/xfer-external/upload",
            additional_headers={"X-Machine-Name": machine},
            data={"targetPath": target_path, "sourcePath": source_path},
        )
        json_response = self._json_response([resp], 201)["task_id"]
        return AsyncExternalUpload(self, json_response, [resp])

    async def external_download(
        self, machine: str, source_path: str
    ) -> AsyncExternalDownload:
        """Non blocking call for the download of larger files.

        :param machine: the machine where the filesystem belongs to
        :param source_path: the source path in the local filesystem
        :returns: an ExternalDownload object
        """
        resp = await self._post_request(
            endpoint="/storage/xfer-external/download",
            additional_headers={"X-Machine-Name": machine},
            data={"sourcePath": source_path},
        )
        return AsyncExternalDownload(
            self, self._json_response([resp], 201)["task_id"], [resp]
        )

    # Reservation
    async def all_reservations(self, machine: str) -> List[dict]:
        """List all active reservations and their status

        :param machine: the machine name
        :calls: GET `/reservations`
        """
        resp = await self._get_request(
            endpoint="/reservations", additional_headers={"X-Machine-Name": machine}
        )
        return self._json_response([resp], 200)["success"]

    async def create_reservation(
        self,
        machine: str,
        reservation: str,
        account: str,
        number_of_nodes: str,
        node_type: str,
        start_time: str,
        end_time: str,
    ) -> None:
        """Creates a new reservation with {reservation} name for a given SLURM groupname

        :param machine: the machine name
        :param reservation: the reservation name
        :param account: the account in SLURM to which the reservation is made for
        :param number_of_nodes: number of nodes needed for the reservation
        :param node_type: type of node
        :param start_time: start time for reservation (YYYY-MM-DDTHH:MM:SS)
        :param end_time: end time for reservation (YYYY-MM-DDTHH:MM:SS)
        :calls: POST `/reservations`
        """
        data = {
            "reservation": reservation,
            "account": account,
            "numberOfNodes": number_of_nodes,
            "nodeType": node_type,
            "starttime": start_time,
            "endtime": end_time,
        }
        resp = await self._post_request(
            endpoint="/reservations",
            additional_headers={"X-Machine-Name": machine},
            data=data,
        )
        self._json_response([resp], 201)

    async def update_reservation(
        self,
        machine: str,
        reservation: str,
        account: str,
        number_of_nodes: str,
        node_type: str,
        start_time: str,
        end_time: str,
    ) -> None:
        """Updates an already created reservation named {reservation}

        :param machine: the machine name
        :param reservation: the reservation name
        :param account: the account in SLURM to which the reservation is made for
        :param number_of_nodes: number of nodes needed for the reservation
        :param node_type: type of node
        :param start_time: start time for reservation (YYYY-MM-DDTHH:MM:SS)
        :param end_time: end time for reservation (YYYY-MM-DDTHH:MM:SS)
        :calls: PUT `/reservations/{reservation}`
        """
        data = {
            "account": account,
            "numberOfNodes": number_of_nodes,
            "nodeType": node_type,
            "starttime": start_time,
            "endtime": end_time,
        }
        resp = await self._put_request(
            endpoint=f"/reservations/{reservation}",
            additional_headers={"X-Machine-Name": machine},
            data=data,
        )
        self._json_response([resp], 200)

    async def delete_reservation(self, machine: str, reservation: str) -> None:
        """Deletes an already created reservation named {reservation}

        :param machine: the machine name
        :param reservation: the reservation name
        :calls: DELETE `/reservations/{reservation}`
        """
        resp = await self._delete_request(
            endpoint=f"/reservations/{reservation}",
            additional_headers={"X-Machine-Name": machine},
        )
        self._json_response([resp], 204, allow_none_result=True)<|MERGE_RESOLUTION|>--- conflicted
+++ resolved
@@ -83,12 +83,7 @@
                 f'Status of {self._task_id} is {resp["status"]}'
             )
 
-<<<<<<< HEAD
-        return resp["data"]
-=======
-        logger.info(f'Status of {self._task_id} is {resp["status"]}')
         return resp["data"], resp.get("system", "")
->>>>>>> 56ba1f99
 
 
 class AsyncFirecrest:
