#
#  Copyright (c) 2019-2023, ETH Zurich. All rights reserved.
#
#  Please, refer to the LICENSE file in the root directory.
#  SPDX-License-Identifier: BSD-3-Clause
#
from __future__ import annotations

import asyncio
import httpx
from io import BytesIO
import itertools
import jwt
import logging
import os
import pathlib
import requests
import ssl
import sys
import tempfile
import time

from contextlib import nullcontext
from typing import Any, ContextManager, Optional, overload, Sequence, List
from requests.compat import json  # type: ignore
from packaging.version import Version, parse

import firecrest.FirecrestException as fe
import firecrest.types as t
from firecrest.AsyncExternalStorage import AsyncExternalUpload, AsyncExternalDownload
<<<<<<< HEAD
from firecrest.utilities import (
    parse_retry_after, slurm_state_completed, time_block
)
=======
from firecrest.utilities import time_block, slurm_state_completed, async_validate_api_version_compatibility
>>>>>>> 8459474c


if sys.version_info >= (3, 8):
    from typing import Literal
else:
    from typing_extensions import Literal

logger = logging.getLogger(__name__)


# This function is temporarily here
def handle_response(response):
    print("\nResponse status code:")
    print(response.status_code)
    print("\nResponse headers:")
    print(json.dumps(dict(response.headers), indent=4))
    print("\nResponse json:")
    try:
        print(json.dumps(response.json(), indent=4))
    except json.JSONDecodeError:
        print("-")


class ComputeTask:
    """Helper object for blocking methods that require multiple requests"""

    def __init__(
        self,
        client: AsyncFirecrest,
        task_id: str,
        previous_responses: Optional[List[requests.Response]] = None,
    ) -> None:
        self._responses = [] if previous_responses is None else previous_responses
        self._client = client
        self._task_id = task_id

    async def poll_task(self, final_status, sleep_times):
        self._client.log(
            logging.INFO,
            f"Polling task {self._task_id} until status is {final_status}"
        )
        resp = await self._client._task_safe(self._task_id, self._responses)
        while resp["status"] < final_status:
            try:
                await asyncio.sleep(next(sleep_times))
            except StopIteration:
                raise fe.PollingIterException(self._task_id)

            resp = await self._client._task_safe(self._task_id, self._responses)
            self._client.log(
                logging.INFO,
                f'Status of {self._task_id} is {resp["status"]}'
            )

        return resp["data"], resp.get("system", "")


class AsyncFirecrest:
    """
    This is the basic class you instantiate to access the FirecREST API v1.
    Necessary parameters are the firecrest URL and an authorization object.

    :param firecrest_url: FirecREST's URL
    :param authorization: the authorization object. This object is responsible of handling the credentials and the only requirement for it is that it has a method get_access_token() that returns a valid access token.
    :param verify: either a boolean, in which case it controls whether requests will verify the server’s TLS certificate, or a string, in which case it must be a path to a CA bundle to use
    :param sa_role: this corresponds to the `F7T_AUTH_ROLE` configuration parameter of the site. If you don't know how FirecREST is setup it's better to leave the default.
    """

    TOO_MANY_REQUESTS_CODE = 429
    TIMEOUT_STR = "Command has finished with timeout signal"

    def _retry_requests(func):
        async def wrapper(*args, **kwargs):
            client = args[0]
            num_retries = 0
            try:
                f = kwargs["files"]["file"]
                file_original_position = f[1].tell() if isinstance(f, tuple) else f.tell()
            except KeyError:
                file_original_position = None

            resp = await func(*args, **kwargs)
            while True:
                if resp.status_code != client.TOO_MANY_REQUESTS_CODE:
                    break
                elif (
                    client.num_retries_rate_limit is not None
                    and num_retries >= client.num_retries_rate_limit
                ):
                    client.log(
                        logging.DEBUG,
                        f"Rate limit is reached and the request has "
                        f"been retried already {num_retries} times"
                    )
                    break
                else:
                    reset = resp.headers.get(
                        "Retry-After",
                        default=resp.headers.get(
                            "RateLimit-Reset", default=10
                        ),
                    )
                    reset = parse_retry_after(reset, client.log)
                    try:
                        f = kwargs["files"]["file"]
                        client.log(
                            logging.DEBUG,
                            f"Resetting the file pointer of the uploaded file "
                            f"to {file_original_position}"
                        )
                        if isinstance(f, tuple):
                            f[1].seek(file_original_position)
                        else:
                            f.seek(file_original_position)

                    except KeyError:
                        pass

                    microservice = kwargs["endpoint"].split("/")[1]
                    client = args[0]
                    client.log(
                        logging.INFO,
                        f"Rate limit in `{microservice}` is reached, next "
                        f"request will be possible in {reset} sec"
                    )
                    retry_time = time.time() + reset
                    if retry_time > client._next_request_ts[microservice]:
                        client._next_request_ts[microservice] = retry_time

                    resp = await func(*args, **kwargs)
                    num_retries += 1

            return resp

        return wrapper

    def __init__(
        self,
        firecrest_url: str,
        authorization: Any,
        verify: str | bool | ssl.SSLContext = True,
        sa_role: str = "firecrest-sa",
    ) -> None:
        self._firecrest_url = firecrest_url
        self._authorization = authorization
        # This should be used only for blocking operations that require multiple requests,
        # not for external upload/download
        self._current_method_requests: List[requests.Response] = []
        self._verify = verify
        self._sa_role = sa_role
        #: This attribute will be passed to all the requests that will be made.
        #: How many seconds to wait for the server to send data before giving up.
        #: After that time a `requests.exceptions.Timeout` error will be raised.
        #:
        #: It can be a float or a tuple. More details here: https://www.python-httpx.org/advanced/#fine-tuning-the-configuration.
        self.timeout: Any = None
        # type is Any because of some incompatibility between https and requests library

        #: Number of retries in case the rate limit is reached. When it is set to `None`, the
        #: client will keep trying until it gets a different status code than 429.
        self.num_retries_rate_limit: Optional[int] = None
        #: Set the sleep times for the polling of a task. When this is a
        #: a list an error will be raised if the task is not finished after
        #: the last sleep time. By default this an list of 250 zeros in this
        #: client and the rate will be controlled by the request rate of the
        #: `tasks` microservice.
        self.polling_sleep_times: list = 250 * [0]
        #: Disable all logging from the client.
        self.disable_client_logging: bool = False
        self._session = httpx.AsyncClient(verify=self._verify)

        #: Seconds between requests in each microservice
        self.time_between_calls: dict[str, float] = {  # TODO more detailed docs
            "compute": 1,
            "reservations": 0.1,
            "status": 0.1,
            "storage": 0.1,
            "tasks": 0.1,
            "utilities": 0.1,
        }
        #: Merge GET requests to the same endpoint, when possible. This will
        #: take effect only when the time_between_calls of the microservice
        #: is greater than 0.
        self.merge_get_requests: bool = False
        self._next_request_ts: dict[str, float] = {
            "compute": 0,
            "reservations": 0,
            "status": 0,
            "storage": 0,
            "tasks": 0,
            "utilities": 0,
        }
        self._locks = {
            "/compute/jobs": asyncio.Lock(),
            "/compute/acct": asyncio.Lock(),
            "/tasks": asyncio.Lock(),
        }
        # The following objects are used to "merge" requests in the same
        # endpoints, for example requests to tasks or polling for jobs
        self._polling_ids: dict[str, set] = {
            "/compute/jobs": set(),
            "/compute/acct": set(),
            "/tasks": set()
        }
        self._polling_results: dict[str, List] = {
            "/compute/jobs": [],
            "/compute/acct": [],
            "/tasks": []
        }
        self._polling_events: dict[str, Optional[asyncio.Event]] = {
            "/compute/jobs": None,
            "/compute/acct": None,
            "/tasks": None,
        }

        self._api_version = parse("1.15.0")
        self._query_api_version = True

    async def _get_api_version(self) -> None:
        # Try to set the api version by querying the /status/parameters
        # endpoint
        self._query_api_version = False
        try:
            general_params = (await self._get_request(
                endpoint="/status/parameters",
            )).json()["out"]["general"]
            for g in general_params:
                if g["name"] == "FIRECREST_VERSION":
                    self._api_version = parse(g["value"])
                    return

            # We want the except block to catch this and set the
            # version to the default one
            raise KeyError

        except KeyError:
            self.log(
                logging.WARNING,
                "Could not get the version of the api from firecREST. "
                "The version will be set to 1.15.0, but you can manually "
                "set it with the method `set_api_version`."
            )
            self._api_version = parse("1.15.0")

    def set_api_version(self, api_version: str) -> None:
        """Set the version of the api of firecrest manually. By default, the
        client will query the api (before the first request), through the
        /status endpoint. This information is only available for
        version>=1.16.1, so for older deployments the default will be 1.15.0.
        The version is parsed by the `packaging` library.
        """
        if parse(api_version) < parse("1.13.0"):
            raise ValueError(
                f"API version {api_version} is no longer supported by this client"
            )
        self._api_version = parse(api_version)
        self._query_api_version = False

    async def close_session(self) -> None:
        """Close the httpx session"""
        await self._session.aclose()

    async def create_new_session(self) -> None:
        """Create a new httpx session"""
        if not self._session.is_closed:
            await self._session.aclose()

        self._session = httpx.AsyncClient(verify=self._verify)

    @property
    def is_session_closed(self) -> bool:
        """Check if the httpx session is closed"""
        return self._session.is_closed

    def log(self, level: int, msg: Any) -> None:
        """Log a message with the given level on the client logger.
        """
        if not self.disable_client_logging:
            logger.log(level, msg)

    async def _get_merge_request(
        self, endpoint, additional_headers=None, params=None
    ) -> httpx.Response:
        microservice = endpoint.split("/")[1]
        url = f"{self._firecrest_url}{endpoint}"

        async def _merged_get(event):
            await self._stall_request(microservice)
            async with self._locks[endpoint]:
                results = self._polling_results[endpoint]
                ids = self._polling_ids[endpoint].copy()
                self._polling_events[endpoint] = None
                self._polling_ids[endpoint] = set()
                comma_sep_par = "tasks" if microservice == "tasks" else "jobs"
                if ids == {"*"}:
                    if comma_sep_par in params:
                        del params[comma_sep_par]
                else:
                    params[comma_sep_par] = ",".join(ids)

                headers = {
                    "Authorization": f"Bearer {self._authorization.get_access_token()}"
                }
                if additional_headers:
                    headers.update(additional_headers)

                self.log(logging.INFO, f"Making GET request to {endpoint}")
                with time_block(f"GET request to {endpoint}", logger):
                    resp = await self._session.get(
                        url=url, headers=headers,
                        params=params,
                        timeout=self.timeout
                    )

                self._next_request_ts[microservice] = (
                    time.time() + self.time_between_calls[microservice]
                )

                results.append(resp)
                event.set()

            return

        async with self._locks[endpoint]:
            if self._polling_ids[endpoint] != {"*"}:
                comma_sep_par = "tasks" if endpoint == "/tasks" else "jobs"
                if comma_sep_par not in params:
                    self._polling_ids[endpoint] = {"*"}
                else:
                    new_ids = params[comma_sep_par].split(",")
                    self._polling_ids[endpoint].update(new_ids)

            if self._polling_events[endpoint] is None:
                self._polling_events[endpoint] = asyncio.Event()
                my_event = self._polling_events[endpoint]
                self._polling_results[endpoint] = []
                my_result = self._polling_results[endpoint]
                waiter = True
                task = asyncio.create_task(_merged_get(my_event))
            else:
                waiter = False
                my_event = self._polling_events[endpoint]
                my_result = self._polling_results[endpoint]

        if waiter:
            await task

        await my_event.wait()  # type: ignore
        resp = my_result[0]
        return resp

    async def _get_simple_request(
        self, endpoint, additional_headers=None, params=None
    ) -> httpx.Response:
        microservice = endpoint.split("/")[1]
        url = f"{self._firecrest_url}{endpoint}"
        await self._stall_request(microservice)
        self._next_request_ts[microservice] = (
            time.time() + self.time_between_calls[microservice]
        )
        headers = {
            "Authorization": f"Bearer {self._authorization.get_access_token()}"
        }
        if additional_headers:
            headers.update(additional_headers)

        self.log(logging.INFO, f"Making GET request to {endpoint}")
        with time_block(f"GET request to {endpoint}", logger):
            resp = await self._session.get(
                url=url, headers=headers, params=params, timeout=self.timeout
            )

        return resp

    @_retry_requests  # type: ignore
    async def _get_request(
        self, endpoint, additional_headers=None, params=None
    ) -> httpx.Response:
        if self._query_api_version:
            await self._get_api_version()

        microservice = endpoint.split("/")[1]
        if (
            self.merge_get_requests and
            self.time_between_calls[microservice] > 0 and
            endpoint in ("/compute/jobs", "/compute/acct", "/tasks")
        ):
            # We can only merge requests with the additional restrictions:
            # - For `/compute/acct` we can merge only if the start_time,
            #     end_time, and pagination parameters are not set.
            #     Moreover we cannot merge if the `*` is used as a task id,
            #     because the default `sacct` command will only return the
            #     jobs of the last day.
            # - For `/compute/jobs` we can merge only if the pagination
            #     parameters are not set.
            if (
                endpoint == "/compute/acct"
                and (
                    "starttime" not in params
                    or "endtime" not in params
                    or "pageSize" not in params
                    or "pageNumber" not in params
                    or params.get("jobs")
                )
            ) or (
                endpoint == "/compute/jobs"
                and (
                    "pageSize" not in params
                    or "pageNumber" not in params
                    or params.get("jobs")
                )
            ) or (
                endpoint == "/tasks"
            ):
                return await self._get_merge_request(
                    endpoint=endpoint,
                    additional_headers=additional_headers,
                    params=params
                )

        return await self._get_simple_request(
            endpoint=endpoint,
            additional_headers=additional_headers,
            params=params
        )

    @_retry_requests  # type: ignore
    async def _post_request(
        self, endpoint, additional_headers=None, data=None, files=None
    ) -> httpx.Response:
        if self._query_api_version:
            await self._get_api_version()

        microservice = endpoint.split("/")[1]
        url = f"{self._firecrest_url}{endpoint}"
        await self._stall_request(microservice)
        self._next_request_ts[microservice] = (
            time.time() + self.time_between_calls[microservice]
        )
        headers = {
            "Authorization": f"Bearer {self._authorization.get_access_token()}"
        }
        if additional_headers:
            headers.update(additional_headers)

        self.log(logging.INFO, f"Making POST request to {endpoint}")
        with time_block(f"POST request to {endpoint}", logger):
            resp = await self._session.post(
                url=url, headers=headers, data=data, files=files, timeout=self.timeout
            )

        return resp

    @_retry_requests  # type: ignore
    async def _put_request(
        self, endpoint, additional_headers=None, data=None
    ) -> httpx.Response:
        if self._query_api_version:
            await self._get_api_version()

        microservice = endpoint.split("/")[1]
        url = f"{self._firecrest_url}{endpoint}"
        self._next_request_ts[microservice] = (
            time.time() + self.time_between_calls[microservice]
        )
        await self._stall_request(microservice)
        headers = {
            "Authorization": f"Bearer {self._authorization.get_access_token()}"
        }
        if additional_headers:
            headers.update(additional_headers)

        self.log(logging.INFO, f"Making PUT request to {endpoint}")
        with time_block(f"PUT request to {endpoint}", logger):
            resp = await self._session.put(
                url=url, headers=headers, data=data, timeout=self.timeout
            )

        return resp

    @_retry_requests  # type: ignore
    async def _delete_request(
        self, endpoint, additional_headers=None, data=None
    ) -> httpx.Response:
        if self._query_api_version:
            await self._get_api_version()

        microservice = endpoint.split("/")[1]
        url = f"{self._firecrest_url}{endpoint}"
        await self._stall_request(microservice)
        self._next_request_ts[microservice] = (
            time.time() + self.time_between_calls[microservice]
        )
        headers = {
            "Authorization": f"Bearer {self._authorization.get_access_token()}"
        }
        if additional_headers:
            headers.update(additional_headers)

        self.log(logging.INFO, f"Making DELETE request to {endpoint}")
        with time_block(f"DELETE request to {endpoint}", logger):
            # httpx doesn't support data in the `delete` method so we will
            # have to use the generic `request` method
            # https://www.python-httpx.org/compatibility/#request-body-on-http-methods
            resp = await self._session.request(
                method="DELETE",
                url=url,
                headers=headers,
                data=data,
                timeout=self.timeout,
            )

        return resp

    async def _stall_request(self, microservice: str) -> None:
        if self._next_request_ts[microservice] is not None:
            while time.time() <= self._next_request_ts[microservice]:
                self.log(
                    logging.DEBUG,
                    f"`{microservice}` microservice has received too many "
                    f"requests. Going to sleep for "
                    f"~{self._next_request_ts[microservice] - time.time()} sec"
                )
                await asyncio.sleep(
                    self._next_request_ts[microservice] - time.time()
                )

    @overload
    def _json_response(
        self,
        responses: List[requests.Response],
        expected_status_code: int,
        allow_none_result: Literal[False] = ...,
    ) -> dict:
        ...

    @overload
    def _json_response(
        self,
        responses: List[requests.Response],
        expected_status_code: int,
        allow_none_result: Literal[True],
    ) -> Optional[dict]:
        ...

    def _json_response(
        self,
        responses: List[requests.Response],
        expected_status_code: int,
        allow_none_result: bool = False,
    ):
        # Will examine only the last response
        response = responses[-1]
        status_code = response.status_code
        # handle_response(response)
        exc: fe.FirecrestException
        for h in fe.ERROR_HEADERS:
            if h in response.headers:
                self.log(
                    logging.CRITICAL,
                    f"Header '{h}' is included in the response"
                )
                exc = fe.HeaderException(responses)
                self.log(logging.CRITICAL, exc)
                raise exc

        if status_code == 401:
            self.log(
                logging.CRITICAL,
                "Status of the response is 401"
            )
            exc = fe.UnauthorizedException(responses)
            self.log(logging.CRITICAL, exc)
            raise exc
        elif status_code == 404:
            self.log(
                logging.CRITICAL,
                "Status of the response is 404"
            )
            exc = fe.NotFound(responses)
            self.log(logging.CRITICAL, exc)
            raise exc
        elif status_code >= 400:
            self.log(
                logging.CRITICAL,
                f"Status of the response is {status_code}"
            )
            exc = fe.FirecrestException(responses)
            self.log(logging.CRITICAL, exc)
            raise exc
        elif status_code != expected_status_code:
            self.log(
                logging.CRITICAL,
                f"Unexpected status of last request {status_code}, it "
                f"should have been {expected_status_code}"
            )
            exc = fe.UnexpectedStatusException(responses, expected_status_code)
            self.log(logging.CRITICAL, exc)
            raise exc

        try:
            ret = response.json()
        except json.decoder.JSONDecodeError:
            if allow_none_result:
                ret = None
            else:
                exc = fe.NoJSONException(responses)
                self.log(logging.CRITICAL, exc)
                raise exc

        return ret

    async def _tasks(
        self,
        task_ids: Optional[List[str]] = None,
        responses: Optional[List[requests.Response]] = None,
    ) -> dict[str, t.Task]:
        """Return a dictionary of FirecREST tasks and their last update.
        When `task_ids` is an empty list or contains more than one element the
        `/tasks` endpoint will be called. Otherwise `/tasks/{taskid}`.
        When the `/tasks` is called the method will not give an error for invalid IDs,
        but `/tasks/{taskid}` will raise an exception.

        :param task_ids: list of task IDs. When empty all tasks are returned.
        :param responses: list of responses that are associated with these tasks (only relevant for error)
        :calls: GET `/tasks` or `/tasks/{taskid}`
        """
        task_ids = [] if task_ids is None else task_ids
        responses = [] if responses is None else responses
        endpoint = "/tasks"
        params = {}
        if task_ids:
            params = {"tasks": ",".join([str(j) for j in task_ids])}

        resp = await self._get_request(endpoint=endpoint, params=params)
        responses.append(resp)
        taskinfo = self._json_response(responses, 200)
        if len(task_ids) == 0:
            return taskinfo["tasks"]
        else:
            return {k: v for k, v in taskinfo["tasks"].items() if k in task_ids}

    async def _task_safe(
        self, task_id: str, responses: Optional[List[requests.Response]] = None
    ) -> t.Task:
        if responses is None:
            responses = self._current_method_requests

        task = (await self._tasks([task_id], responses))[task_id]
        status = int(task["status"])
        exc: fe.FirecrestException
        if status == 115:
            self.log(logging.CRITICAL, "Task has error status code 115")
            exc = fe.StorageUploadException(responses)
            self.log(logging.CRITICAL, exc)
            raise exc

        if status == 118:
            self.log(logging.CRITICAL, "Task has error status code 118")
            exc = fe.StorageDownloadException(responses)
            self.log(logging.CRITICAL, exc)
            raise exc

        if status >= 400:
            self.log(logging.CRITICAL, f"Task has error status code {status}")
            exc = fe.FirecrestException(responses)
            self.log(logging.CRITICAL, exc)
            raise exc

        return task

    async def _invalidate(
        self, task_id: str, responses: Optional[List[requests.Response]] = None
    ):
        responses = [] if responses is None else responses
        resp = await self._post_request(
            endpoint="/storage/xfer-external/invalidate",
            additional_headers={"X-Task-Id": task_id},
        )
        responses.append(resp)
        return self._json_response(responses, 201, allow_none_result=True)

    # Status
    async def all_services(self) -> List[t.Service]:
        """Returns a list containing all available micro services with a name, description, and status.

        :calls: GET `/status/services`
        """
        resp = await self._get_request(endpoint="/status/services")
        return self._json_response([resp], 200)["out"]

    async def service(self, service_name: str) -> t.Service:
        """Returns information about a micro service.
        Returns the name, description, and status.

        :param service_name: the service name
        :calls: GET `/status/services/{service_name}`
        """
        resp = await self._get_request(endpoint=f"/status/services/{service_name}")
        return self._json_response([resp], 200)  # type: ignore

    async def all_systems(self) -> List[t.System]:
        """Returns a list containing all available systems and response status.

        :calls: GET `/status/systems`
        """
        resp = await self._get_request(endpoint="/status/systems")
        return self._json_response([resp], 200)["out"]

    async def system(self, system_name: str) -> t.System:
        """Returns information about a system.
        Returns the name, description, and status.

        :param system_name: the system name
        :calls: GET `/status/systems/{system_name}`
        """
        resp = await self._get_request(endpoint=f"/status/systems/{system_name}")
        return self._json_response([resp], 200)["out"]

    async def parameters(self) -> t.Parameters:
        """Returns configuration parameters of the FirecREST deployment that is associated with the client.

        :calls: GET `/status/parameters`
        """
        resp = await self._get_request(endpoint="/status/parameters")
        return self._json_response([resp], 200)["out"]

    async def filesystems(self, system_name: Optional[str] = None) -> dict[str, List[t.Filesystem]]:
        """Returns the status of the filesystems per system.

        :param system_name: the system name
        :calls: GET `/status/filesystems`
        :calls: GET `/status/filesystems/{system_name}`

        .. warning:: This is available only for FirecREST>=1.15.0
        """
        if system_name:
            resp = await self._get_request(endpoint=f"/status/filesystems/{system_name}")
            # Return the result in the same structure
            result = {
                system_name: self._json_response([resp], 200)["out"]
            }
            return result
        else:
            resp = await self._get_request(endpoint="/status/filesystems")
            return self._json_response([resp], 200)["out"]

    # Utilities
    @async_validate_api_version_compatibility(recursive=True)
    async def list_files(
        self, machine: str, target_path: str, show_hidden: bool = False,
        recursive: bool = False
    ) -> List[t.LsFile]:
        """Returns a list of files in a directory.

        :param machine: the machine name where the filesystem belongs to
        :param target_path: the absolute target path
        :param show_hidden: show hidden files
        :param recursive: recursively list directories encountered
        :calls: GET `/utilities/ls`

        .. warning:: The argument ``recursive`` is available only for FirecREST>=1.16.0
        """
        params: dict[str, Any] = {"targetPath": f"{target_path}"}
        if show_hidden is True:
            params["showhidden"] = show_hidden

        if recursive is True:
            params["recursive"] = recursive

        resp = await self._get_request(
            endpoint="/utilities/ls",
            additional_headers={"X-Machine-Name": machine},
            params=params,
        )
        return self._json_response([resp], 200)["output"]

    async def mkdir(
        self, machine: str, target_path: str, p: Optional[bool] = None
    ) -> str:
        """Creates a new directory.
        When successful, the method returns a string with the path of the newly created directory.

        :param machine: the machine name where the filesystem belongs to
        :param target_path: the absolute target path
        :param p: no error if existing, make parent directories as needed
        :calls: POST `/utilities/mkdir`
        """
        data: dict[str, Any] = {"targetPath": target_path}
        if p:
            data["p"] = p

        resp = await self._post_request(
            endpoint="/utilities/mkdir",
            additional_headers={"X-Machine-Name": machine},
            data=data,
        )
        self._json_response([resp], 201)
        return target_path

    async def mv(self, machine: str, source_path: str, target_path: str) -> str:
        """Rename/move a file, directory, or symlink at the `source_path` to the `target_path` on `machine`'s filesystem.
        When successful, the method returns a string with the new path of the file.

        :param machine: the machine name where the filesystem belongs to
        :param source_path: the absolute source path
        :param target_path: the absolute target path
        :calls: PUT `/utilities/rename`
        """
        resp = await self._put_request(
            endpoint="/utilities/rename",
            additional_headers={"X-Machine-Name": machine},
            data={"targetPath": target_path, "sourcePath": source_path},
        )
        self._json_response([resp], 200)
        return target_path

    async def chmod(self, machine: str, target_path: str, mode: str) -> None:
        """Changes the file mod bits of a given file according to the specified mode.

        :param machine: the machine name where the filesystem belongs to
        :param target_path: the absolute target path
        :param mode: same as numeric mode of linux chmod tool
        :calls: PUT `/utilities/chmod`
        """
        resp = await self._put_request(
            endpoint="/utilities/chmod",
            additional_headers={"X-Machine-Name": machine},
            data={"targetPath": target_path, "mode": mode},
        )
        self._json_response([resp], 200)

    async def chown(
        self,
        machine: str,
        target_path: str,
        owner: Optional[str] = None,
        group: Optional[str] = None,
    ) -> None:
        """Changes the user and/or group ownership of a given file.
        If only owner or group information is passed, only that information will be updated.

        :param machine: the machine name where the filesystem belongs to
        :param target_path: the absolute target path
        :param owner: owner ID for target
        :param group: group ID for target
        :calls: PUT `/utilities/chown`
        """
        if owner is None and group is None:
            return

        data = {"targetPath": target_path}
        if owner:
            data["owner"] = owner

        if group:
            data["group"] = group

        resp = await self._put_request(
            endpoint="/utilities/chown",
            additional_headers={"X-Machine-Name": machine},
            data=data,
        )
        self._json_response([resp], 200)

    async def copy(self, machine: str, source_path: str, target_path: str) -> str:
        """Copies file from `source_path` to `target_path`.
        When successful, the method returns a string with the path of the newly created file.

        :param machine: the machine name where the filesystem belongs to
        :param source_path: the absolute source path
        :param target_path: the absolute target path
        :calls: POST `/utilities/copy`
        """
        resp = await self._post_request(
            endpoint="/utilities/copy",
            additional_headers={"X-Machine-Name": machine},
            data={"targetPath": target_path, "sourcePath": source_path},
        )
        self._json_response([resp], 201)
        return target_path

    @async_validate_api_version_compatibility()
    async def compress(
            self,
            machine: str,
            source_path: str,
            target_path: str,
            dereference: bool = False,
            fail_on_timeout: bool = True
    ) -> str:
        """Compress files using gzip compression.
        You can name the output file as you like, but typically these files have a .tar.gz extension.
        When successful, the method returns a string with the path of the newly created file.

        :param machine: the machine name where the filesystem belongs to
        :param source_path: the absolute source path
        :param target_path: the absolute target path
        :param dereference: follow symbolic links
        :param fail_on_timeout: if `True` on timeout, this method will raise an
        exception and won't fall back to submitting a long running job
        :calls: POST `/utilities/compress`

        .. warning:: This is available only for FirecREST>=1.16.0
        """
        data: dict[str, str | bool]  = {
            "targetPath": target_path,
            "sourcePath": source_path,
        }
        if dereference:
            data["dereference"] = dereference

        resp = await self._post_request(
            endpoint="/utilities/compress",
            additional_headers={"X-Machine-Name": machine},
            data=data,
        )
        # - If the response is 201, the request was successful so we can
        #   return the target path
        # - If `fail_on_timeout==True` we let `_json_response` take care of
        #   possible errors by raising an exception
        # - If the response is 400 and the error message is the timeout
        #   message, we will submit a job to compress the file
        if (
            resp.status_code == 201 or
            fail_on_timeout or
            resp.status_code != 400 or
            resp.json().get('error', '') != self.TIMEOUT_STR
        ):
            self._json_response([resp], 201)
        else:
            self.log(
                logging.DEBUG,
                f"Compression of {source_path} to {target_path} has finished "
                f"with timeout signal. Will submit a job to compress the "
                f"file."
            )
            job_info = await self.submit_compress_job(
                machine,
                source_path,
                target_path,
                dereference
            )
            jobid = job_info['jobid']
            xfer_system = job_info["system"]
            active_jobs = await self.poll_active(
                xfer_system,
                [jobid]
            )
            intervals = (2**i for i in itertools.count(start=0))
            while (
                active_jobs and
                not slurm_state_completed(active_jobs[0]['state'])
            ):
                await asyncio.sleep(next(intervals))
                active_jobs = await self.poll_active(
                    xfer_system,
                    [jobid]
                )

            if (
                active_jobs and
                active_jobs[0]['state'] != 'COMPLETED'
            ):
                raise Exception(
                    f"compression job (jobid={jobid}) finished with "
                    f"state {active_jobs[0]['state']}"
                )

            err_output = await self.head(
                xfer_system,
                job_info['job_file_err']
            )
            if (err_output != ''):
                raise Exception(
                    f"compression job (jobid={jobid}) has failed: "
                    f"{err_output}"
                )

        return target_path

    @async_validate_api_version_compatibility()
    async def extract(
            self,
            machine: str,
            source_path: str,
            target_path: str,
            extension: str = "auto",
            fail_on_timeout: bool = True
    ) -> str:
        """Extract files.
        If you don't select the extension, FirecREST will try to guess the right command based on the extension of the sourcePath.
        Supported extensions are `.zip`, `.tar`, `.tgz`, `.gz` and `.bz2`.
        When successful, the method returns a string with the path of the newly created file.

        :param machine: the machine name where the filesystem belongs to
        :param source_path: the absolute path of the file to be extracted
        :param target_path: the absolute target path where the `source_path` is extracted
        :param file_extension: possible values are `auto`, `.zip`, `.tar`, `.tgz`, `.gz` and `.bz2`
        :param fail_on_timeout: if `True` on timeout, this method will raise an
        exception and won't fall back to submitting a long running job
        :calls: POST `/utilities/extract`

        .. warning:: This is available only for FirecREST>=1.16.0
        """
        resp = await self._post_request(
            endpoint="/utilities/extract",
            additional_headers={"X-Machine-Name": machine},
            data={
                "targetPath": target_path,
                "sourcePath": source_path,
                "extension": extension
            },
        )
        # - If the response is 201, the request was successful so we can
        #   return the target path
        # - If `fail_on_timeout==True` we let `_json_response` take care of
        #   possible errors by raising an exception
        # - If the response is 400 and the error message is the timeout
        #   message, we will submit a job to compress the file
        if (
            resp.status_code == 201 or
            fail_on_timeout or
            resp.status_code != 400 or
            resp.json().get('error', '') != self.TIMEOUT_STR
        ):
            self._json_response([resp], 201)
        else:
            self.log(
                logging.DEBUG,
                f"Extraction of {source_path} to {target_path} has finished "
                f"with timeout signal. Will submit a job to extract the "
                f"file."
            )

            job_info = await self.submit_extract_job(
                machine,
                source_path,
                target_path,
                extension
            )
            jobid = job_info['jobid']
            xfer_system = job_info["system"]
            active_jobs = await self.poll_active(
                xfer_system,
                [jobid]
            )
            intervals = (2**i for i in itertools.count(start=0))
            while (
                active_jobs and
                not slurm_state_completed(active_jobs[0]['state'])
            ):
                await asyncio.sleep(next(intervals))
                active_jobs = await self.poll_active(
                    xfer_system,
                    [jobid]
                )

            if (
                active_jobs and
                active_jobs[0]['state'] != 'COMPLETED'
            ):
                raise Exception(
                    f"extract job (jobid={jobid}) finished with"
                    f"state {active_jobs[0]['state']}"
                )

            err_output = await self.head(
                xfer_system,
                job_info['job_file_err']
            )
            if (err_output != ''):
                raise Exception(
                    f"extract job has failed: {err_output}"
                )

        self._json_response([resp], 201)
        return target_path

    async def file_type(self, machine: str, target_path: str) -> str:
        """Uses the `file` linux application to determine the type of a file.

        :param machine: the machine name where the filesystem belongs to
        :param target_path: the absolute target path
        :calls: GET `/utilities/file`
        """
        resp = await self._get_request(
            endpoint="/utilities/file",
            additional_headers={"X-Machine-Name": machine},
            params={"targetPath": target_path},
        )
        return self._json_response([resp], 200)["output"]

    async def stat(
        self, machine: str, target_path: str, dereference: bool = False
    ) -> t.StatFile:
        """Uses the stat linux application to determine the status of a file on the machine's filesystem.
        The result follows: https://docs.python.org/3/library/os.html#os.stat_result.

        :param machine: the machine name where the filesystem belongs to
        :param target_path: the absolute target path
        :param dereference: follow symbolic links
        :calls: GET `/utilities/stat`
        """
        params: dict[str, Any] = {"targetPath": target_path}
        if dereference:
            params["dereference"] = dereference

        resp = await self._get_request(
            endpoint="/utilities/stat",
            additional_headers={"X-Machine-Name": machine},
            params=params,
        )
        return self._json_response([resp], 200)["output"]

    async def symlink(self, machine: str, target_path: str, link_path: str) -> str:
        """Creates a symbolic link.
        When successful, the method returns a string with the path of the newly created link.

        :param machine: the machine name where the filesystem belongs to
        :param target_path: the absolute path that the symlink will point to
        :param link_path: the absolute path to the new symlink
        :calls: POST `/utilities/symlink`
        """
        resp = await self._post_request(
            endpoint="/utilities/symlink",
            additional_headers={"X-Machine-Name": machine},
            data={"targetPath": target_path, "linkPath": link_path},
        )
        self._json_response([resp], 201)
        return target_path

    async def simple_download(
        self, machine: str, source_path: str, target_path: str | pathlib.Path | BytesIO
    ) -> None:
        """Blocking call to download a small file.
        The maximun size of file that is allowed can be found from the parameters() call.

        :param machine: the machine name where the filesystem belongs to
        :param source_path: the absolute source path
        :param target_path: the target path in the local filesystem or binary stream
        :calls: GET `/utilities/download`
        """
        resp = await self._get_request(
            endpoint="/utilities/download",
            additional_headers={"X-Machine-Name": machine},
            params={"sourcePath": source_path},
        )
        self._json_response([resp], 200, allow_none_result=True)
        context: ContextManager[BytesIO] = (
            open(target_path, "wb")  # type: ignore
            if isinstance(target_path, str) or isinstance(target_path, pathlib.Path)
            else nullcontext(target_path)
        )
        with context as f:
            f.write(resp.content)

    async def simple_upload(
        self,
        machine: str,
        source_path: str | pathlib.Path | BytesIO,
        target_path: str,
        filename: Optional[str] = None,
    ) -> None:
        """Blocking call to upload a small file.
        The file that will be uploaded will have the same name as the source_path.
        The maximum size of file that is allowed can be found from the parameters() call.

        :param machine: the machine name where the filesystem belongs to
        :param source_path: the source path of the file or binary stream
        :param target_path: the absolute target path of the directory where the file will be uploaded
        :param filename: naming target file to filename (default is same as the local one)
        :calls: POST `/utilities/upload`
        """
        context: ContextManager[BytesIO] = (
            open(source_path, "rb")  # type: ignore
            if isinstance(source_path, str) or isinstance(source_path, pathlib.Path)
            else nullcontext(source_path)
        )
        with context as f:
            # Set filename
            if filename is not None:
                f = (filename, f)  # type: ignore

            resp = await self._post_request(
                endpoint="/utilities/upload",
                additional_headers={"X-Machine-Name": machine},
                data={"targetPath": target_path},
                files={"file": f},
            )

        self._json_response([resp], 201)

    async def simple_delete(self, machine: str, target_path: str) -> None:
        """Blocking call to delete a small file.

        :param machine: the machine name where the filesystem belongs to
        :param target_path: the absolute target path
        :calls: DELETE `/utilities/rm`
        """
        resp = await self._delete_request(
            endpoint="/utilities/rm",
            additional_headers={"X-Machine-Name": machine},
            data={"targetPath": target_path},
        )
        self._json_response([resp], 204, allow_none_result=True)

    async def checksum(self, machine: str, target_path: str) -> str:
        """Calculate the SHA256 (256-bit) checksum of a specified file.

        :param machine: the machine name where the filesystem belongs to
        :param target_path: the absolute target path
        :calls: GET `/utilities/checksum`
        """
        resp = await self._get_request(
            endpoint="/utilities/checksum",
            additional_headers={"X-Machine-Name": machine},
            params={"targetPath": target_path},
        )
        return self._json_response([resp], 200)["output"]

    async def head(
        self,
        machine: str,
        target_path: str,
        bytes: Optional[str] = None,
        lines: Optional[str] = None,
        skip_ending: Optional[bool] = False,
    ) -> str:
        """Display the beginning of a specified file.
        By default 10 lines will be returned.
        Bytes and lines cannot be specified simultaneously.
        The final result will be smaller than `UTILITIES_MAX_FILE_SIZE` bytes.
        This variable is available in the parameters command.

        :param machine: the machine name where the filesystem belongs to
        :param target_path: the absolute target path
        :param bytes: the number of bytes to be displayed
        :param lines: the number of lines to be displayed
        :param skip_ending: the output will be the whole file, without the last NUM bytes/lines of each file. NUM should be specified in the respective argument through `bytes` or `lines`. Equivalent to passing -NUM to the `head` command.
        :calls: GET `/utilities/head`
        """
        resp = await self._get_request(
            endpoint="/utilities/head",
            additional_headers={"X-Machine-Name": machine},
            params={
                "targetPath": target_path,
                "lines": lines,
                "bytes": bytes,
                "skip_ending": skip_ending,
            },
        )
        return self._json_response([resp], 200)["output"]

    async def tail(
        self,
        machine: str,
        target_path: str,
        bytes: Optional[str] = None,
        lines: Optional[str] = None,
        skip_beginning: Optional[bool] = False,
    ) -> str:
        """Display the last part of a specified file.
        By default 10 lines will be returned.
        Bytes and lines cannot be specified simultaneously.
        The final result will be smaller than `UTILITIES_MAX_FILE_SIZE` bytes.
        This variable is available in the parameters command.

        :param machine: the machine name where the filesystem belongs to
        :param target_path: the absolute target path
        :param bytes: the number of bytes to be displayed
        :param lines: the number of lines to be displayed
        :param skip_beginning: the output will start with byte/line NUM of each file. NUM should be specified in the respective argument through `bytes` or `lines`. Equivalent to passing +NUM to the `tail` command.
        :calls: GET `/utilities/head`
        """
        resp = await self._get_request(
            endpoint="/utilities/tail",
            additional_headers={"X-Machine-Name": machine},
            params={
                "targetPath": target_path,
                "lines": lines,
                "bytes": bytes,
                "skip_beginning": skip_beginning,
            },
        )
        return self._json_response([resp], 200)["output"]

    async def view(self, machine: str, target_path: str) -> str:
        """View the content of a specified file.
        The final result will be smaller than `UTILITIES_MAX_FILE_SIZE` bytes.
        This variable is available in the parameters command.

        :param machine: the machine name where the filesystem belongs to
        :param target_path: the absolute target path
        :calls: GET `/utilities/checksum`
        """
        resp = await self._get_request(
            endpoint="/utilities/view",
            additional_headers={"X-Machine-Name": machine},
            params={"targetPath": target_path},
        )
        return self._json_response([resp], 200)["output"]

    async def whoami(self, machine=None) -> Optional[str]:
        """Returns the username that FirecREST will be using to perform the other calls.
        In the case the machine name is passed in the arguments, a call is made to the respective endpoint and the command whoami is run on the machine.
        Otherwise, the library decodes the token and will return `None` if the token is not valid.

        :calls: GET `/utilities/whoami`
        """
        if machine:
            resp = await self._get_request(
                endpoint="/utilities/whoami",
                additional_headers={"X-Machine-Name": machine},
            )
            return self._json_response([resp], 200)["output"]

        try:
            decoded = jwt.decode(
                self._authorization.get_access_token(),
                options={"verify_signature": False},
            )
            try:
                if self._sa_role in decoded["realm_access"]["roles"]:
                    clientId = decoded["clientId"]
                    username = decoded["resource_access"][clientId]["roles"][0]
                    return username

                return decoded["preferred_username"]
            except KeyError:
                return decoded["preferred_username"]

        except Exception:
            # Invalid token, cannot retrieve username
            return None

    async def groups(self, machine) -> t.UserId:
        """Returns the output of the `id` command, user and group ids.

        :calls: GET `/utilities/whoami`

        .. warning:: This is available only for FirecREST>=1.15.0
        """
        resp = await self._get_request(
            endpoint="/utilities/whoami",
            additional_headers={"X-Machine-Name": machine},
            params={
                "groups": True
            }
        )
        return self._json_response([resp], 200)["output"]

    # Compute
    async def submit(
        self,
        machine: str,
        job_script: Optional[str] = None,
        local_file: Optional[bool] = True,
        script_str: Optional[str] = None,
        script_local_path: Optional[str] = None,
        script_remote_path: Optional[str] = None,
        account: Optional[str] = None,
        env_vars: Optional[dict[str, Any]] = None,
    ) -> t.JobSubmit:
        """Submits a batch script to SLURM on the target system. One of `script_str`, `script_local` and `script_remote` needs to be set.

        :param machine: the machine name where the scheduler belongs to
        :param job_script: [deprecated] use `script_str`, `script_local_path` or `script_remote_path`
        :param local_file: [deprecated]
        :param script_str: the content of the script to be submitted
        :param script_local_path: the path of the script on the local file system
        :param script_remote_path: the full path of the script on the remote file system
        :param account: submit the job with this project account
        :param env_vars: dictionary (varName, value) defining environment variables to be exported for the job
        :calls: POST `/compute/jobs/upload` or POST `/compute/jobs/path`

                GET `/tasks`
        """
        if [
            script_str is None,
            script_local_path is None,
            script_remote_path is None,
            job_script is None
        ].count(False) != 1:
            self.log(
                logging.ERROR,
                "Only one of the arguments  `script_str`, `script_local_path`, "
                "`script_remote_path`, and `job_script` can be set at a time. "
                "`job_script` is deprecated, so prefer one of the others."
            )
            raise ValueError(
                "Only one of the arguments  `script_str`, `script_local_path`, "
                "`script_remote_path`, and `job_script` can be set at a time. "
            )

        if job_script is not None:
            self.log(
                logging.WARNING,
                "`local_file` argument is deprecated, please use one of "
                "`script_str`, `script_local_path` or `script_remote_path` "
                "instead"
            )

            if local_file:
                script_local_path = job_script
            else:
                script_remote_path = job_script

        if script_str is not None:
            is_path = False
            is_local = True
            job_script_file = None
        elif script_local_path is not None:
            is_path = True
            is_local = True
            job_script_file = script_local_path
        elif script_remote_path is not None:
            is_path = True
            is_local = False
            job_script_file = script_remote_path

        env = json.dumps(env_vars) if env_vars else None
        data = {}
        if account:
            data["account"] = account

        if env:
            data["env"] = env

        context: Any = (
            tempfile.TemporaryDirectory()
            if not is_path
            else nullcontext(None)
        )
        with context as tmpdirname:
            if not is_path:
                self.log(
                    logging.INFO,
                    f"Created temporary directory {tmpdirname}"
                )
                with open(os.path.join(tmpdirname, "script.batch"), "w") as temp_file:
                    temp_file.write(script_str)  # type: ignore

                job_script_file = os.path.join(tmpdirname, "script.batch")

            if is_local:
                with open(job_script_file, "rb") as f:  # type: ignore
                    resp = await self._post_request(
                        endpoint="/compute/jobs/upload",
                        additional_headers={"X-Machine-Name": machine},
                        files={"file": f},
                        data=data,
                    )
            else:
                assert isinstance(job_script_file, str)
                data["targetPath"] = job_script_file
                resp = await self._post_request(
                    endpoint="/compute/jobs/path",
                    additional_headers={"X-Machine-Name": machine},
                    data=data,
                )

        json_response = self._json_response([resp], 201)
        self.log(
            logging.INFO,
            f"Job submission task: {json_response['task_id']}"
        )
        t = ComputeTask(self, json_response["task_id"], [resp])

        result = (await t.poll_task("200", iter(self.polling_sleep_times)))[0]
        # Inject taskid in the result
        result["firecrest_taskid"] = json_response["task_id"]
        return result

    async def poll(
        self,
        machine: str,
        jobs: Optional[Sequence[str | int]] = None,
        start_time: Optional[str] = None,
        end_time: Optional[str] = None,
        page_size: Optional[int] = None,
        page_number: Optional[int] = None,
    ) -> List[t.JobAcct]:
        """Retrieves information about submitted jobs.
        This call uses the `sacct` command.

        :param machine: the machine name where the scheduler belongs to
        :param jobs: list of the IDs of the jobs
        :param start_time: Start time (and/or date) of job's query. Allowed formats are HH:MM[:SS] [AM|PM] MMDD[YY] or MM/DD[/YY] or MM.DD[.YY] MM/DD[/YY]-HH:MM[:SS] YYYY-MM-DD[THH:MM[:SS]]
        :param end_time: End time (and/or date) of job's query. Allowed formats are HH:MM[:SS] [AM|PM] MMDD[YY] or MM/DD[/YY] or MM.DD[.YY] MM/DD[/YY]-HH:MM[:SS] YYYY-MM-DD[THH:MM[:SS]]
        :param page_size: number of entries returned (when `page_number` is not `None`, the default value is 25)
        :param page_number: page number (if set to `None` the default value is 0)
        :calls: GET `/compute/acct`

                GET `/tasks`
        """
        jobids = [str(j) for j in jobs] if jobs else []
        params = {}
        if jobids:
            params["jobs"] = ",".join(jobids)

        if start_time:
            params["starttime"] = start_time

        if end_time:
            params["endtime"] = end_time

        if page_size is not None:
            params["pageSize"] = str(page_size)

        if page_number is not None:
            params["pageNumber"] = str(page_number)

        resp = await self._get_request(
            endpoint="/compute/acct",
            additional_headers={"X-Machine-Name": machine},
            params=params,
        )
        json_response = self._json_response([resp], 200)
        self.log(
            logging.INFO,
            f"Job polling task: {json_response['task_id']}"
        )
        t = ComputeTask(self, json_response["task_id"], [resp])
        res = (await t.poll_task("200", iter(self.polling_sleep_times)))[0]
        # When there is no job in the sacct output firecrest will return an empty dictionary instead of list
        if isinstance(res, dict):
            return list(res.values())
        elif jobids:
            # Filter since the request may have been merged with others
            ret = [i for i in res if i["jobid"] in jobids]
            return ret
        else:
            return res

    async def poll_active(
        self,
        machine: str,
        jobs: Optional[Sequence[str | int]] = None,
        page_size: Optional[int] = None,
        page_number: Optional[int] = None,
    ) -> List[t.JobQueue]:
        """Retrieves information about active jobs.
        This call uses the `squeue -u <username>` command.

        :param machine: the machine name where the scheduler belongs to
        :param jobs: list of the IDs of the jobs
        :param page_size: number of entries returned (when `page_number` is not `None`, the default value is 25)
        :param page_number: page number (if set to `None` the default value is 0)
        :calls: GET `/compute/jobs`

                GET `/tasks`
        """
        jobs = jobs if jobs else []
        jobids = {str(j) for j in jobs}
        params = {}
        if jobs:
            params["jobs"] = ",".join([str(j) for j in jobids])

        if page_size is not None:
            params["pageSize"] = str(page_size)

        if page_number is not None:
            params["pageNumber"] = str(page_number)

        resp = await self._get_request(
            endpoint="/compute/jobs",
            additional_headers={"X-Machine-Name": machine},
            params=params,
        )
        json_response = self._json_response([resp], 200)
        self.log(
            logging.INFO,
            f"Job active polling task: {json_response['task_id']}"
        )
        t = ComputeTask(self, json_response["task_id"], [resp])
        dict_result = (
            await t.poll_task("200", iter(self.polling_sleep_times))
        )[0]
        if len(jobids):
            ret = [i for i in dict_result.values() if i["jobid"] in jobids]
        else:
            ret = list(dict_result.values())

        return ret

    async def nodes(
        self,
        machine: str,
        nodes: Optional[Sequence[str]] = None,
    ) -> List[t.NodeInfo]:
        """Retrieves information about the compute nodes.
        This call uses the `scontrol show nodes` command.

        :param machine: the machine name where the scheduler belongs to
        :param nodes: specific compute nodes to query
        :calls: GET `/compute/nodes`

                GET `/tasks`

        .. warning:: This is available only for FirecREST>=1.16.0
        """
        params = {}
        if nodes:
            params["nodes"] = ",".join(nodes)

        resp = await self._get_request(
            endpoint="/compute/nodes",
            additional_headers={"X-Machine-Name": machine},
            params=params,
        )
        json_response = self._json_response([resp], 200)
        t = ComputeTask(self, json_response["task_id"], [resp])
        result = (await t.poll_task("200", iter(self.polling_sleep_times)))[0]
        return result

    async def partitions(
        self,
        machine: str,
        partitions: Optional[Sequence[str]] = None,
    ) -> List[t.PartitionInfo]:
        """Retrieves information about the partitions.
        This call uses the `scontrol show partitions` command.

        :param machine: the machine name where the scheduler belongs to
        :param partitions: specific partitions nodes to query
        :calls: GET `/compute/partitions`

                GET `/tasks`

        .. warning:: This is available only for FirecREST>=1.16.0
        """
        params = {}
        if partitions:
            params["partitions"] = ",".join(partitions)

        resp = await self._get_request(
            endpoint="/compute/partitions",
            additional_headers={"X-Machine-Name": machine},
            params=params,
        )
        json_response = self._json_response([resp], 200)
        t = ComputeTask(self, json_response["task_id"], [resp])
        result = (await t.poll_task("200", iter(self.polling_sleep_times)))[0]
        return result

    async def reservations(
        self,
        machine: str,
        reservations: Optional[Sequence[str]] = None,
    ) -> List[t.ReservationInfo]:
        """Retrieves information about the reservations.
        This call uses the `scontrol show reservations` command.
        :param machine: the machine name where the scheduler belongs to
        :param reservations: specific reservations to query
        :calls: GET `/compute/reservations`
                GET `/tasks`
        .. warning:: This is available only for FirecREST>=1.16.0
        """
        params = {}
        if reservations:
            params["reservations"] = ",".join(reservations)

        resp = await self._get_request(
            endpoint="/compute/reservations",
            additional_headers={"X-Machine-Name": machine},
            params=params,
        )
        json_response = self._json_response([resp], 200)
        t = ComputeTask(self, json_response["task_id"], [resp])
        result = await t.poll_task("200", iter(self.polling_sleep_times))
        return result[0]

    async def cancel(self, machine: str, job_id: str | int) -> str:
        """Cancels running job.
        This call uses the `scancel` command.

        :param machine: the machine name where the scheduler belongs to
        :param job_id: the ID of the job
        :calls: DELETE `/compute/jobs/{job_id}`

                GET `/tasks`
        """
        resp = await self._delete_request(
            endpoint=f"/compute/jobs/{job_id}",
            additional_headers={"X-Machine-Name": machine},
        )
        json_response = self._json_response([resp], 200)
        self.log(
            logging.INFO,
            f"Job cancellation task: {json_response['task_id']}"
        )
        t = ComputeTask(self, json_response["task_id"], [resp])
        return (await t.poll_task("200", iter(self.polling_sleep_times)))[0]

    # Storage
    async def _internal_transfer(
        self,
        endpoint,
        machine,
        source_path,
        target_path,
        job_name,
        time,
        stage_out_job_id,
        account,
        ret_response,
        extension=None,
        dereference=False,
    ):
        data = {"targetPath": target_path}
        if source_path:
            data["sourcePath"] = source_path

        if job_name:
            data["jobname"] = job_name

        if time:
            data["time"] = time

        if stage_out_job_id:
            data["stageOutJobId"] = stage_out_job_id

        if account:
            data["account"] = account

        if extension:
            data["extension"] = extension

        if dereference:
            data["dereference"] = dereference

        resp = await self._post_request(
            endpoint=endpoint, additional_headers={"X-Machine-Name": machine}, data=data
        )
        ret_response.append(resp)
        return self._json_response([resp], 201)

    async def submit_move_job(
        self,
        machine: str,
        source_path: str,
        target_path: str,
        job_name: Optional[str] = None,
        time: Optional[str] = None,
        stage_out_job_id: Optional[str] = None,
        account: Optional[str] = None,
    ) -> t.InternalTransferJobSubmit:
        """Move files between internal CSCS file systems.
        Rename/Move source_path to target_path.
        Possible to stage-out jobs providing the SLURM ID of a production job.
        More info about internal transfer: https://user.cscs.ch/storage/data_transfer/internal_transfer/

        :param machine: the machine name where the scheduler belongs to
        :param source_path: the absolute source path
        :param target_path: the absolute target path
        :param job_name: job name
        :param time: limit on the total run time of the job. Acceptable time formats 'minutes', 'minutes:seconds', 'hours:minutes:seconds', 'days-hours', 'days-hours:minutes' and 'days-hours:minutes:seconds'.
        :param stage_out_job_id: transfer data after job with ID {stage_out_job_id} is completed
        :param account: name of the bank account to be used in SLURM. If not set, system default is taken.
        :calls: POST `/storage/xfer-internal/mv`

                GET `/tasks`
        """
        resp: List[requests.Response] = []
        endpoint = "/storage/xfer-internal/mv"
        json_response = await self._internal_transfer(
            endpoint,
            machine,
            source_path,
            target_path,
            job_name,
            time,
            stage_out_job_id,
            account,
            resp,
        )
        self.log(
            logging.INFO,
            f"Job submission task: {json_response['task_id']}"
        )
        t = ComputeTask(self, json_response["task_id"], resp)
        job_info = await t.poll_task("200", iter(self.polling_sleep_times))
        result = job_info[0]
        result.update({"system": job_info[1]})
        return result

    async def submit_copy_job(
        self,
        machine: str,
        source_path: str,
        target_path: str,
        job_name: Optional[str] = None,
        time: Optional[str] = None,
        stage_out_job_id: Optional[str] = None,
        account: Optional[str] = None,
    ) -> t.InternalTransferJobSubmit:
        """Copy files between internal CSCS file systems.
        Copy source_path to target_path.
        Possible to stage-out jobs providing the SLURM Id of a production job.
        More info about internal transfer: https://user.cscs.ch/storage/data_transfer/internal_transfer/

        :param machine: the machine name where the scheduler belongs to
        :param source_path: the absolute source path
        :param target_path: the absolute target path
        :param job_name: job name
        :param time: limit on the total run time of the job. Acceptable time formats 'minutes', 'minutes:seconds', 'hours:minutes:seconds', 'days-hours', 'days-hours:minutes' and 'days-hours:minutes:seconds'.
        :param stage_out_job_id: transfer data after job with ID {stage_out_job_id} is completed
        :param account: name of the bank account to be used in SLURM. If not set, system default is taken.
        :calls: POST `/storage/xfer-internal/cp`

                GET `/tasks`
        """
        resp: List[requests.Response] = []
        endpoint = "/storage/xfer-internal/cp"
        json_response = await self._internal_transfer(
            endpoint,
            machine,
            source_path,
            target_path,
            job_name,
            time,
            stage_out_job_id,
            account,
            resp,
        )
        self.log(
            logging.INFO,
            f"Job submission task: {json_response['task_id']}"
        )
        t = ComputeTask(self, json_response["task_id"], resp)
        job_info = await t.poll_task("200", iter(self.polling_sleep_times))
        result = job_info[0]
        result.update({"system": job_info[1]})
        return result

    @async_validate_api_version_compatibility()
    async def submit_compress_job(
        self,
        machine: str,
        source_path: str,
        target_path: str,
        dereference: bool = False,
        job_name: Optional[str] = None,
        time: Optional[str] = None,
        stage_out_job_id: Optional[str] = None,
        account: Optional[str] = None,
    ) -> t.InternalTransferJobSubmit:
        """Compress files using gzip compression.
        You can name the output file as you like, but typically these files have a .tar.gz extension.
        Possible to stage-out jobs providing the SLURM Id of a production job.

        :param machine: the machine name where the scheduler belongs to
        :param source_path: the absolute source path
        :param target_path: the absolute target path
        :param dereference: follow symbolic links
        :param job_name: job name
        :param time: limit on the total run time of the job. Acceptable time formats 'minutes', 'minutes:seconds', 'hours:minutes:seconds', 'days-hours', 'days-hours:minutes' and 'days-hours:minutes:seconds'.
        :param stage_out_job_id: transfer data after job with ID {stage_out_job_id} is completed
        :param account: name of the bank account to be used in SLURM. If not set, system default is taken.
        :calls: POST `/storage/xfer-internal/compress`

                GET `/tasks`

        .. warning:: This is available only for FirecREST>=1.16.0
        """
        resp: List[requests.Response] = []
        endpoint = "/storage/xfer-internal/compress"
        json_response = await self._internal_transfer(
            endpoint,
            machine,
            source_path,
            target_path,
            job_name,
            time,
            stage_out_job_id,
            account,
            resp,
            dereference=dereference,
        )
        self.log(
            logging.INFO,
            f"Job submission task: {json_response['task_id']}"
        )
        t = ComputeTask(self, json_response["task_id"], resp)
        job_info = await t.poll_task("200", iter(self.polling_sleep_times))
        result = job_info[0]
        result.update({"system": job_info[1]})
        return result

    @async_validate_api_version_compatibility()
    async def submit_extract_job(
        self,
        machine: str,
        source_path: str,
        target_path: str,
        extension: str = "auto",
        job_name: Optional[str] = None,
        time: Optional[str] = None,
        stage_out_job_id: Optional[str] = None,
        account: Optional[str] = None,
    ) -> t.InternalTransferJobSubmit:
        """Extract files.
        If you don't select the extension, FirecREST will try to guess the right command based on the extension of the sourcePath.
        Supported extensions are `.zip`, `.tar`, `.tgz`, `.gz` and `.bz2`.
        Possible to stage-out jobs providing the SLURM Id of a production job.

        :param machine: the machine name where the scheduler belongs to
        :param source_path: the absolute source path
        :param target_path: the absolute target path
        :param extension: file extension, possible values are `auto`, `.zip`, `.tar`, `.tgz`, `.gz` and `.bz2`
        :param job_name: job name
        :param time: limit on the total run time of the job. Acceptable time formats 'minutes', 'minutes:seconds', 'hours:minutes:seconds', 'days-hours', 'days-hours:minutes' and 'days-hours:minutes:seconds'.
        :param stage_out_job_id: transfer data after job with ID {stage_out_job_id} is completed
        :param account: name of the bank account to be used in SLURM. If not set, system default is taken.
        :calls: POST `/storage/xfer-internal/extract`

                GET `/tasks`

        .. warning:: This is available only for FirecREST>=1.16.0
        """
        resp: List[requests.Response] = []
        endpoint = "/storage/xfer-internal/extract"
        json_response = await self._internal_transfer(
            endpoint,
            machine,
            source_path,
            target_path,
            job_name,
            time,
            stage_out_job_id,
            account,
            resp,
            extension=extension,
        )
        self.log(
            logging.INFO,
            f"Job submission task: {json_response['task_id']}"
        )
        t = ComputeTask(self, json_response["task_id"], resp)
        job_info = await t.poll_task("200", iter(self.polling_sleep_times))
        result = job_info[0]
        result.update({"system": job_info[1]})
        return result

    async def submit_rsync_job(
        self,
        machine: str,
        source_path: str,
        target_path: str,
        job_name: Optional[str] = None,
        time: Optional[str] = None,
        stage_out_job_id: Optional[str] = None,
        account: Optional[str] = None,
    ) -> t.InternalTransferJobSubmit:
        """Transfer files between internal CSCS file systems.
        Transfer source_path to target_path.
        Possible to stage-out jobs providing the SLURM Id of a production job.
        More info about internal transfer: https://user.cscs.ch/storage/data_transfer/internal_transfer/

        :param machine: the machine name where the scheduler belongs to
        :param source_path: the absolute source path
        :param target_path: the absolute target path
        :param job_name: job name
        :param time: limit on the total run time of the job. Acceptable time formats 'minutes', 'minutes:seconds', 'hours:minutes:seconds', 'days-hours', 'days-hours:minutes' and 'days-hours:minutes:seconds'.
        :param stage_out_job_id: transfer data after job with ID {stage_out_job_id} is completed
        :param account: name of the bank account to be used in SLURM. If not set, system default is taken.
        :calls: POST `/storage/xfer-internal/rsync`

                GET `/tasks`
        """
        resp: List[requests.Response] = []
        endpoint = "/storage/xfer-internal/rsync"
        json_response = await self._internal_transfer(
            endpoint,
            machine,
            source_path,
            target_path,
            job_name,
            time,
            stage_out_job_id,
            account,
            resp,
        )
        self.log(
            logging.INFO,
            f"Job submission task: {json_response['task_id']}"
        )
        t = ComputeTask(self, json_response["task_id"], resp)
        job_info = await t.poll_task("200", iter(self.polling_sleep_times))
        result = job_info[0]
        result.update({"system": job_info[1]})
        return result

    async def submit_delete_job(
        self,
        machine: str,
        target_path: str,
        job_name: Optional[str] = None,
        time: Optional[str] = None,
        stage_out_job_id: Optional[str] = None,
        account: Optional[str] = None,
    ) -> t.InternalTransferJobSubmit:
        """Remove files in internal CSCS file systems.
        Remove file in target_path.
        Possible to stage-out jobs providing the SLURM Id of a production job.
        More info about internal transfer: https://user.cscs.ch/storage/data_transfer/internal_transfer/

        :param machine: the machine name where the scheduler belongs to
        :param target_path: the absolute target path
        :param job_name: job name
        :param time: limit on the total run time of the job. Acceptable time formats 'minutes', 'minutes:seconds', 'hours:minutes:seconds', 'days-hours', 'days-hours:minutes' and 'days-hours:minutes:seconds'.
        :param stage_out_job_id: transfer data after job with ID {stage_out_job_id} is completed
        :param account: name of the bank account to be used in SLURM. If not set, system default is taken.
        :calls: POST `/storage/xfer-internal/rm`

                GET `/tasks`
        """
        resp: List[requests.Response] = []
        endpoint = "/storage/xfer-internal/rm"
        json_response = await self._internal_transfer(
            endpoint,
            machine,
            None,
            target_path,
            job_name,
            time,
            stage_out_job_id,
            account,
            resp,
        )
        self.log(
            logging.INFO,
            f"Job submission task: {json_response['task_id']}"
        )
        t = ComputeTask(self, json_response["task_id"], resp)
        job_info = await t.poll_task("200", iter(self.polling_sleep_times))
        result = job_info[0]
        result.update({"system": job_info[1]})
        return result

    async def external_upload(
        self, machine: str, source_path: str, target_path: str
    ) -> AsyncExternalUpload:
        """Non blocking call for the upload of larger files.

        :param machine: the machine where the filesystem belongs to
        :param source_path: the source path in the local filesystem
        :param target_path: the target path in the machine's filesystem
        :returns: an ExternalUpload object
        """
        resp = await self._post_request(
            endpoint="/storage/xfer-external/upload",
            additional_headers={"X-Machine-Name": machine},
            data={"targetPath": target_path, "sourcePath": source_path},
        )
        json_response = self._json_response([resp], 201)["task_id"]
        return AsyncExternalUpload(self, json_response, [resp])

    async def external_download(
        self, machine: str, source_path: str
    ) -> AsyncExternalDownload:
        """Non blocking call for the download of larger files.

        :param machine: the machine where the filesystem belongs to
        :param source_path: the source path in the local filesystem
        :returns: an ExternalDownload object
        """
        resp = await self._post_request(
            endpoint="/storage/xfer-external/download",
            additional_headers={"X-Machine-Name": machine},
            data={"sourcePath": source_path},
        )
        return AsyncExternalDownload(
            self, self._json_response([resp], 201)["task_id"], [resp]
        )

    # Reservation
    async def all_reservations(self, machine: str) -> List[dict]:
        """List all active reservations and their status

        :param machine: the machine name
        :calls: GET `/reservations`
        """
        resp = await self._get_request(
            endpoint="/reservations", additional_headers={"X-Machine-Name": machine}
        )
        return self._json_response([resp], 200)["success"]

    async def create_reservation(
        self,
        machine: str,
        reservation: str,
        account: str,
        number_of_nodes: str,
        node_type: str,
        start_time: str,
        end_time: str,
    ) -> None:
        """Creates a new reservation with {reservation} name for a given SLURM groupname

        :param machine: the machine name
        :param reservation: the reservation name
        :param account: the account in SLURM to which the reservation is made for
        :param number_of_nodes: number of nodes needed for the reservation
        :param node_type: type of node
        :param start_time: start time for reservation (YYYY-MM-DDTHH:MM:SS)
        :param end_time: end time for reservation (YYYY-MM-DDTHH:MM:SS)
        :calls: POST `/reservations`
        """
        data = {
            "reservation": reservation,
            "account": account,
            "numberOfNodes": number_of_nodes,
            "nodeType": node_type,
            "starttime": start_time,
            "endtime": end_time,
        }
        resp = await self._post_request(
            endpoint="/reservations",
            additional_headers={"X-Machine-Name": machine},
            data=data,
        )
        self._json_response([resp], 201)

    async def update_reservation(
        self,
        machine: str,
        reservation: str,
        account: str,
        number_of_nodes: str,
        node_type: str,
        start_time: str,
        end_time: str,
    ) -> None:
        """Updates an already created reservation named {reservation}

        :param machine: the machine name
        :param reservation: the reservation name
        :param account: the account in SLURM to which the reservation is made for
        :param number_of_nodes: number of nodes needed for the reservation
        :param node_type: type of node
        :param start_time: start time for reservation (YYYY-MM-DDTHH:MM:SS)
        :param end_time: end time for reservation (YYYY-MM-DDTHH:MM:SS)
        :calls: PUT `/reservations/{reservation}`
        """
        data = {
            "account": account,
            "numberOfNodes": number_of_nodes,
            "nodeType": node_type,
            "starttime": start_time,
            "endtime": end_time,
        }
        resp = await self._put_request(
            endpoint=f"/reservations/{reservation}",
            additional_headers={"X-Machine-Name": machine},
            data=data,
        )
        self._json_response([resp], 200)

    async def delete_reservation(self, machine: str, reservation: str) -> None:
        """Deletes an already created reservation named {reservation}

        :param machine: the machine name
        :param reservation: the reservation name
        :calls: DELETE `/reservations/{reservation}`
        """
        resp = await self._delete_request(
            endpoint=f"/reservations/{reservation}",
            additional_headers={"X-Machine-Name": machine},
        )
        self._json_response([resp], 204, allow_none_result=True)<|MERGE_RESOLUTION|>--- conflicted
+++ resolved
@@ -28,13 +28,12 @@
 import firecrest.FirecrestException as fe
 import firecrest.types as t
 from firecrest.AsyncExternalStorage import AsyncExternalUpload, AsyncExternalDownload
-<<<<<<< HEAD
 from firecrest.utilities import (
-    parse_retry_after, slurm_state_completed, time_block
+    async_validate_api_version_compatibility,
+    parse_retry_after,
+    slurm_state_completed,
+    time_block
 )
-=======
-from firecrest.utilities import time_block, slurm_state_completed, async_validate_api_version_compatibility
->>>>>>> 8459474c
 
 
 if sys.version_info >= (3, 8):
@@ -286,10 +285,6 @@
         version>=1.16.1, so for older deployments the default will be 1.15.0.
         The version is parsed by the `packaging` library.
         """
-        if parse(api_version) < parse("1.13.0"):
-            raise ValueError(
-                f"API version {api_version} is no longer supported by this client"
-            )
         self._api_version = parse(api_version)
         self._query_api_version = False
 
