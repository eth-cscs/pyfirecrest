#
#  Copyright (c) 2024, ETH Zurich. All rights reserved.
#
#  Please, refer to the LICENSE file in the root directory.
#  SPDX-License-Identifier: BSD-3-Clause
#
from __future__ import annotations

import aiofiles
import asyncio
import httpx
import json
import logging
import os
import pathlib
import ssl

from packaging.version import Version, parse
from typing import Any, Optional, List

from firecrest.utilities import (
    parse_retry_after,
    part_checksum_xml,
    sched_state_completed,
    time_block,
)
from firecrest.FirecrestException import (
    FirecrestException,
    JobTimeoutException,
    MultipartUploadException,
    TransferJobFailedException,
    TransferJobTimeoutException,
    UnexpectedStatusException,
)


logger = logging.getLogger(__name__)


# This function is temporarily here
def handle_response(response):
    print("\nResponse status code:")
    print(response.status_code)
    print("\nResponse headers:")
    print(json.dumps(dict(response.headers), indent=4))
    print("\nResponse json:")
    try:
        print(json.dumps(response.json(), indent=4))
    except json.JSONDecodeError:
        print("-")


def sleep_generator():
    yield 0.2
    value = 0.5
    while True:
        yield value
        # Double the value for each iteration, up to 2 minutes
        if value < 60:
            value *= 2


class AsyncExternalUpload:
    def __init__(self, client, transfer_info, local_file):
        self._client = client
        self._local_file = local_file
        self._transfer_info = transfer_info
        self._all_tags = []
        # Chunk size for the multipart upload. Default is 64MB.
        self.chunk_size = 64 * 1024 * 1024  # 64MB
        self._total_file_size = os.path.getsize(local_file)

    @property
    def transfer_data(self):
        return self._transfer_info

    async def upload_file_to_stage(self):
        urls = self._transfer_info["partsUploadUrls"]
        await asyncio.gather(
            *[
                self._upload_part(
                    upload_url,
                    index,
                ) for index, upload_url in enumerate(urls)
            ]
        )

        # S3 complains when tags are not sorted
        self._all_tags.sort(key=lambda x: x['PartNumber'])
        checksum = part_checksum_xml(self._all_tags)
        await self._complete_upload(
            checksum
        )

    async def wait_for_transfer_job(self, timeout=None):
        await self._client._wait_for_transfer_job(
            self._transfer_info,
            timeout=timeout
        )

    async def _upload_part(self, url, index):
        chunk_size = self._transfer_info["maxPartSize"]

        async def chunk_reader(f, c):
            i = 0
            while True:
                next_chunk = c if i + c <= chunk_size else chunk_size - i
                i += next_chunk
                data = await f.read(next_chunk)
                if not data:
                    break

                yield data

        start = index * chunk_size
        if start + chunk_size > self._total_file_size:
            content_length = self._total_file_size - start
        else:
            content_length = chunk_size

        async with self._client._upload_semaphore:
            self._client.log(
                logging.DEBUG,
                f"Uploading part {index + 1} to {url}"
            )
            async with aiofiles.open(self._local_file, "rb") as f:
                await f.seek(start)
                resp = await self._client._session.put(
                    url=url,
                    content=chunk_reader(f, self.chunk_size),
                    timeout=None,
                    headers={
                        "Content-Length": str(content_length)
                    }
                )

        if resp.status_code >= 400:
            raise MultipartUploadException(
                self._transfer_info,
                f"Failed to upload part {index + 1}: "
                f"{resp.status_code}: {resp.text}"
            )

        self._client.log(
            logging.DEBUG,
            f"Uploaded part {index + 1} to {url}"
        )
        e_tag = resp.headers['ETag']
        self._all_tags.append({
            'ETag': e_tag,
            'PartNumber': index + 1
        })

    async def _complete_upload(self, checksum):
        url = self._transfer_info["completeUploadUrl"]
        self._client.log(
            logging.DEBUG,
            f"Finishing upload of file {self._local_file} to {url}"
        )
        resp = await self._client._session.post(
            url=url,
            data=checksum
        )
        if resp.status_code >= 400:
            raise MultipartUploadException(
                self._transfer_info,
                f"Failed to finish upload: {resp.status_code}: {resp.text}"
            )


class AsyncExternalDownload:
    def __init__(self, client, transfer_info, file_path):
        self._client = client
        self._transfer_info = transfer_info
        self._file_path = file_path
        # Chunk size for the multipart download. Default is 64MB.
        self.chunk_size = 64 * 1024 * 1024  # 64MB

    @property
    def transfer_data(self):
        return self._transfer_info

    async def download_file_from_stage(self, file_path=None):
        file_name = file_path or self._file_path
        self._client.log(
            logging.DEBUG,
            f"Downloading file from {self._transfer_info['downloadUrl']} "
            f"to {file_name}"
        )

        async with self._client._session.stream(
            "GET",
            self._transfer_info["downloadUrl"]
        ) as resp:
            resp.raise_for_status()

            async with aiofiles.open(file_name, "wb") as f:
                async for chunk in resp.aiter_bytes(
                    chunk_size=self.chunk_size
                ):
                    await f.write(chunk)

        self._client.log(
            logging.DEBUG,
            f"Downloaded file from {self._transfer_info['downloadUrl']} to {file_name}"
        )

    async def wait_for_transfer_job(self, timeout=None):
        await self._client._wait_for_transfer_job(
            self._transfer_info,
            timeout=timeout
        )


class AsyncFirecrest:
    """
    This is the basic class you instantiate to access the FirecREST API v2.
    Necessary parameters are the firecrest URL and an authorization object.

    :param firecrest_url: FirecREST's URL
    :param authorization: the authorization object. This object is responsible
                          of handling the credentials and the only requirement
                          for it is that it has a method get_access_token()
                          that returns a valid access token.
    :param verify: either a boolean, in which case it controls whether
                   requests will verify the server’s TLS certificate,
                   or a string, in which case it must be a path to a CA bundle
                   to use
    """

    TOO_MANY_REQUESTS_CODE = 429
    MAX_DIRECT_UPLOAD_SIZE = 1048576
    MAX_S3_CONNECTIONS = 10

    def _retry_requests(func):
        async def wrapper(*args, **kwargs):
            client = args[0]
            num_retries = 0
            resp = await func(*args, **kwargs)
            while True:
                if resp.status_code != client.TOO_MANY_REQUESTS_CODE:
                    break
                elif (
                    client.num_retries_rate_limit is not None
                    and num_retries >= client.num_retries_rate_limit
                ):
                    client.log(
                        logging.DEBUG,
                        f"Rate limit is reached and the request has "
                        f"been retried already {num_retries} times"
                    )
                    break
                else:
                    reset = resp.headers.get(
                        "Retry-After",
                        default=resp.headers.get(
                            "RateLimit-Reset", default=10
                        ),
                    )
                    reset = parse_retry_after(reset, client.log)
                    client.log(
                        logging.INFO,
                        f"Rate limit is reached, will sleep for "
                        f"{reset} seconds and try again"
                    )
                    await asyncio.sleep(reset)
                    resp = await func(*args, **kwargs)
                    num_retries += 1

            return resp

        return wrapper

    def __init__(
        self,
        firecrest_url: str,
        authorization: Any,
        verify: str | bool | ssl.SSLContext = True,
    ) -> None:
        self._firecrest_url = firecrest_url.rstrip('/')
        self._authorization = authorization
        self._verify = verify
        #: This attribute will be passed to all the requests that will be made.
        #: How many seconds to wait for the server to send data before giving
        # up. After that time a `requests.exceptions.Timeout` error will be
        # raised.
        #:
        #: It can be a float or a tuple. More details here:
        # https://www.python-httpx.org/advanced/#fine-tuning-the-configuration.
        self.timeout: Any = None
        # type is Any because of some incompatibility between httpx and
        # requests library

        #: Disable all logging from the client.
        self.disable_client_logging: bool = False
        #: Number of retries in case the rate limit is reached. When it is set
        # to `None`, the client will keep trying until it gets a different
        # status code than 429.
        self.num_retries_rate_limit: Optional[int] = None
        self._api_version: Version = parse("2.0.0")
        self._session = httpx.AsyncClient(verify=self._verify)
        self._upload_semaphore = asyncio.Semaphore(self.MAX_S3_CONNECTIONS)

    def set_api_version(self, api_version: str) -> None:
        """Set the version of the api of firecrest. By default it will be
        assumed that you are using version 2.0.0 or compatible. The version is
        parsed by the `packaging` library.
        """
        self._api_version = parse(api_version)

    async def close_session(self) -> None:
        """Close the httpx session"""
        await self._session.aclose()

    async def create_new_session(self) -> None:
        """Create a new httpx session"""
        if not self._session.is_closed:
            await self._session.aclose()

        self._session = httpx.AsyncClient(verify=self._verify)

    def set_maximum_s3_connections(self, max_connections: int) -> None:
        """Set the maximum number of simultaneous connections to S3. By
        default it is set to 10.
        """
        # TODO: Check if the semaphore is used?
        self._upload_semaphore = asyncio.Semaphore(max_connections)

    @property
    def is_session_closed(self) -> bool:
        """Check if the httpx session is closed"""
        return self._session.is_closed

    def log(self, level: int, msg: Any) -> None:
        """Log a message with the given level on the client logger.
        """
        if not self.disable_client_logging:
            logger.log(level, msg)

    @_retry_requests  # type: ignore
    async def _get_request(
        self,
        endpoint,
        additional_headers=None,
        params=None
    ) -> httpx.Response:
        url = f"{self._firecrest_url}{endpoint}"
        headers = {
            "Authorization": f"Bearer {self._authorization.get_access_token()}"
        }
        if additional_headers:
            headers.update(additional_headers)

        self.log(logging.DEBUG, f"Making GET request to {endpoint}")
        with time_block(f"GET request to {endpoint}", logger):
            resp = await self._session.get(
                url=url, headers=headers, params=params, timeout=self.timeout
            )

        return resp

    @_retry_requests  # type: ignore
    async def _post_request(
        self, endpoint, additional_headers=None, params=None, data=None, files=None
    ) -> httpx.Response:
        url = f"{self._firecrest_url}{endpoint}"
        headers = {
            "Authorization": f"Bearer {self._authorization.get_access_token()}"
        }
        if additional_headers:
            headers.update(additional_headers)

        self.log(logging.DEBUG, f"Making POST request to {endpoint}")
        with time_block(f"POST request to {endpoint}", logger):
            resp = await self._session.post(
                url=url,
                headers=headers,
                params=params,
                data=data,
                files=files,
                timeout=self.timeout
            )

        return resp

    @_retry_requests  # type: ignore
    async def _put_request(
        self, endpoint, additional_headers=None, data=None
    ) -> httpx.Response:
        url = f"{self._firecrest_url}{endpoint}"
        headers = {
            "Authorization": f"Bearer {self._authorization.get_access_token()}"
        }
        if additional_headers:
            headers.update(additional_headers)

        self.log(logging.DEBUG, f"Making PUT request to {endpoint}")
        with time_block(f"PUT request to {endpoint}", logger):
            resp = await self._session.put(
                url=url, headers=headers, data=data, timeout=self.timeout
            )

        return resp

    @_retry_requests  # type: ignore
    async def _delete_request(
        self, endpoint, additional_headers=None, params=None, data=None
    ) -> httpx.Response:
        url = f"{self._firecrest_url}{endpoint}"
        headers = {
            "Authorization": f"Bearer {self._authorization.get_access_token()}"
        }
        if additional_headers:
            headers.update(additional_headers)

        self.log(logging.INFO, f"Making DELETE request to {endpoint}")
        with time_block(f"DELETE request to {endpoint}", logger):
            # httpx doesn't support data in the `delete` method so we will
            # have to use the generic `request` method
            # https://www.python-httpx.org/compatibility/#request-body-on-http-methods
            resp = await self._session.request(
                method="DELETE",
                url=url,
                headers=headers,
                params=params,
                data=data,
                timeout=self.timeout,
            )

        return resp

    def _check_response(
        self,
        response: httpx.Response,
        expected_status_code: int,
        return_json: bool = True
    ) -> dict:
        status_code = response.status_code
        # handle_response(response)
        if status_code != expected_status_code:
            self.log(
                logging.DEBUG,
                f"Unexpected status of last request {status_code}, it "
                f"should have been {expected_status_code}"
            )
            raise UnexpectedStatusException(
                [response], expected_status_code
            )

        return response.json() if return_json and status_code != 204 else {}

    async def server_version(self) -> str | None:
        """Returns the exact API version of the FirecREST server.

        :calls: GET `/status/systems`
        """
        resp = await self._get_request(endpoint="/status/systems")
        if resp.headers.get("f7t-appversion") == "2.x.x":
            return "2"
        elif (
            resp.headers.get("f7t-appversion")
        ):
            return resp.headers["f7t-appversion"]
        else:
            return None

    async def systems(self) -> List[dict]:
        """Returns available systems.

        :calls: GET `/status/systems`
        """
        resp = await self._get_request(endpoint="/status/systems")
        return self._check_response(resp, 200)['systems']

    async def nodes(
        self,
        system_name: str
    ) -> List[dict]:
        """Returns nodes of the system.

        :param system_name: the system name where the nodes belong to
        :calls: GET `/status/{system_name}/nodes`
        """
        resp = await self._get_request(
            endpoint=f"/status/{system_name}/nodes"
        )
        return self._check_response(resp, 200)['nodes']

    async def reservations(
        self,
        system_name: str
    ) -> List[dict]:
        """Returns reservations defined in the system.

        :param system_name: the system name where the reservations belong to
        :calls: GET `/status/{system_name}/reservations`
        """
        resp = await self._get_request(
            endpoint=f"/status/{system_name}/reservations"
        )
        return self._check_response(resp, 200)['reservations']

    async def partitions(
        self,
        system_name: str
    ) -> List[dict]:
        """Returns partitions defined in the scheduler of the system.

        :param system_name: the system name where the partitions belong to
        :calls: GET `/status/{system_name}/partitions`
        """
        resp = await self._get_request(
            endpoint=f"/status/{system_name}/partitions"
        )
        return self._check_response(resp, 200)["partitions"]

    async def userinfo(
        self,
        system_name: str
    ) -> dict:
        """Returns user and groups information.

        :calls: GET `/status/{system_name}/userinfo`
        """
        resp = await self._get_request(
             endpoint=f"/status/{system_name}/userinfo"
        )
        return self._check_response(resp, 200)

    async def list_files(
        self,
        system_name: str,
        path: str,
        show_hidden: bool = False,
        recursive: bool = False,
        numeric_uid: bool = False,
        dereference: bool = False
    ) -> List[dict]:
        """Returns a list of files in a directory.

        :param system_name: the system name where the filesystem belongs to
        :param path: the absolute target path
        :param show_hidden: Show hidden files
        :param recursive: recursively list directories encountered
        :numeric_uid: list numeric user and group IDs
        :param dereference: when showing file information for a symbolic link,
                            show information for the file the link references
                            rather than for the link itself
        :calls: GET `/filesystem/{system_name}/ops/ls`
        """
        resp = await self._get_request(
            endpoint=f"/filesystem/{system_name}/ops/ls",
            params={
                "path": path,
                "showHidden": show_hidden,
                "recursive": recursive,
                "numericUid": numeric_uid,
                "dereference": dereference
            }
        )
        return self._check_response(resp, 200)["output"]

    async def head(
        self,
        system_name: str,
        path: str,
        num_bytes: Optional[int] = None,
        num_lines: Optional[int] = None,
        exclude_trailing: bool = False,
    ) -> dict:
        """Display the beginning of a specified file.
        By default 10 lines will be returned.
        `num_bytes` and `num_lines` cannot be specified simultaneously.

        :param system_name: the system name where the filesystem belongs to
        :param path: the absolute target path of the file
        :param num_bytes: the output will be the first NUM bytes of each file
        :param num_lines: the output will be the first NUM lines of each file
        :param exclude_trailing: the output will be the whole file, without
                                 the last NUM bytes/lines of each file. NUM
                                 should be specified in the respective
                                 argument through ``bytes`` or ``lines``.
        :calls: GET `/filesystem/{system_name}/ops/head`
        """
        # Validate that num_bytes and num_lines are not passed together
        if num_bytes is not None and num_lines is not None:
            raise ValueError(
                "You cannot specify both `num_bytes` and `num_lines`."
            )

        # If `exclude_trailing` is passed, either `num_bytes` or `num_lines`
        # must be passed
        if exclude_trailing and num_bytes is None and num_lines is None:
            raise ValueError(
                "`exclude_trailing` requires either `num_bytes` or "
                "`num_lines` to be specified.")

        params = {
            "path": path,
            "skipEnding": exclude_trailing
        }
        if num_bytes is not None:
            params["bytes"] = num_bytes

        if num_lines is not None:
            params["lines"] = num_lines

        resp = await self._get_request(
            endpoint=f"/filesystem/{system_name}/ops/head",
            params=params
        )
        return self._check_response(resp, 200)['output']

    async def tail(
        self,
        system_name: str,
        path: str,
        num_bytes: Optional[int] = None,
        num_lines: Optional[int] = None,
        exclude_beginning: bool = False,
    ) -> dict:
        """Display the ending of a specified file.
        By default, 10 lines will be returned.
        `num_bytes` and `num_lines` cannot be specified simultaneously.

        :param system_name: the system name where the filesystem belongs to
        :param path: the absolute target path of the file
        :param num_bytes: The output will be the last NUM bytes of each file
        :param num_lines: The output will be the last NUM lines of each file
        :param exclude_beginning: The output will be the whole file, without
                                  the first NUM bytes/lines of each file. NUM
                                  should be specified in the respective
                                  argument through ``num_bytes`` or
                                  ``num_lines``.
        :calls: GET `/filesystem/{system_name}/ops/tail`
        """
        # Ensure `num_bytes` and `num_lines` are not passed together
        if num_bytes is not None and num_lines is not None:
            raise ValueError(
                "You cannot specify both `num_bytes` and `num_lines`."
            )

        # If `exclude_beginning` is passed, either `num_bytes` or `num_lines`
        # must be passed
        if exclude_beginning and num_bytes is None and num_lines is None:
            raise ValueError(
                "`exclude_beginning` requires either `num_bytes` or "
                "`num_lines` to be specified."
            )

        params = {
            "path": path,
            "skipBeginning": exclude_beginning
        }
        if num_bytes is not None:
            params["bytes"] = num_bytes

        if num_lines is not None:
            params["lines"] = num_lines

        resp = await self._get_request(
            endpoint=f"/filesystem/{system_name}/ops/tail",
            params=params
        )
        return self._check_response(resp, 200)['output']

    async def view(
        self,
        system_name: str,
        path: str,
    ) -> str:
        """
        View full file content (up to 5MB files)

        :param system_name: the system name where the filesystem belongs to
        :param path: the absolute target path of the file
        :calls: GET `/filesystem/{system_name}/ops/view`
        """
        resp = await self._get_request(
            endpoint=f"/filesystem/{system_name}/ops/view",
            params={"path": path}
        )
        return self._check_response(resp, 200)["output"]

    async def checksum(
        self,
        system_name: str,
        path: str,
    ) -> dict:
        """
        Calculate the SHA256 (256-bit) checksum of a specified file.

        :param system_name: the system name where the filesystem belongs to
        :param path: the absolute target path of the file
        :calls: GET `/filesystem/{system_name}/ops/checksum`
        """
        resp = await self._get_request(
            endpoint=f"/filesystem/{system_name}/ops/checksum",
            params={"path": path}
        )
        return self._check_response(resp, 200)["output"]

    async def file_type(
        self,
        system_name: str,
        path: str,
    ) -> str:
        """
        Uses the `file` linux application to determine the type of a file.

        :param system_name: the system name where the filesystem belongs to
        :param path: the absolute target path of the file
        :calls: GET `/filesystem/{system_name}/ops/file`
        """
        resp = await self._get_request(
            endpoint=f"/filesystem/{system_name}/ops/file",
            params={"path": path}
        )
        return self._check_response(resp, 200)["output"]

    async def chmod(
        self,
        system_name: str,
        path: str,
        mode: str
    ) -> dict:
        """Changes the file mod bits of a given file according to the
        specified mode.

        :param system_name: the system name where the filesystem belongs to
        :param path: the absolute target path of the file
        :param mode: same as numeric mode of linux chmod tool
        :calls: PUT `/filesystem/{system_name}/ops/chmod`
        """
        data: dict[str, str] = {
            "path": path,
            "mode": mode
        }
        resp = await self._put_request(
            endpoint=f"/filesystem/{system_name}/ops/chmod",
            data=json.dumps(data)
        )
        return self._check_response(resp, 200)["output"]

    async def chown(
        self,
        system_name: str,
        path: str,
        owner: str,
        group: str
    ) -> dict:
        """Changes the user and/or group ownership of a given file.
        If only owner or group information is passed, only that information
        will be updated.

        :param system_name: the system name where the filesystem belongs to
        :param path: the absolute target path of the file
        :param owner: owner ID for target
        :param group: group ID for target
        :calls: PUT `/filesystem/{system_name}/ops/chown`
        """
        data: dict[str, str] = {
            "path": path,
            "owner": owner,
            "group": group
        }
        resp = await self._put_request(
            endpoint=f"/filesystem/{system_name}/ops/chown",
            data=json.dumps(data)
        )
        return self._check_response(resp, 200)["output"]

    async def stat(
        self,
        system_name: str,
        path: str,
        dereference: bool = False,
    ) -> dict:
        """
        Uses the stat linux application to determine the status of a file on
        the system's filesystem. The result follows:
        https://docs.python.org/3/library/os.html#os.stat_result.

        :param system_name: the system name where the filesystem belongs to
        :param path: the absolute target path
        :param dereference: follow symbolic links
        :calls: GET `/filesystem/{system_name}/ops/stat`
        """
        resp = await self._get_request(
            endpoint=f"/filesystem/{system_name}/ops/stat",
            params={
                "path": path,
                "dereference": dereference
            }
        )
        return self._check_response(resp, 200)["output"]

    async def symlink(
        self,
        system_name: str,
        source_path: str,
        link_path: str,
    ) -> dict:
        """Create a symbolic link.

        :param system_name: the system name where the filesystem belongs to
        :param source_path: the absolute path to the file the link points to
        :param link_path: the absolute path to the symlink

        :calls: POST `/filesystem/{system_name}/ops/symlink`
        """
        resp = await self._post_request(
            endpoint=f"/filesystem/{system_name}/ops/symlink",
            data=json.dumps({
                "sourcePath": source_path,
                "linkPath": link_path
            })
        )
        return self._check_response(resp, 201)

    async def mkdir(
        self,
        system_name: str,
        path: str,
        create_parents: bool = False
    ) -> dict:
        """Create a directory.

        :param system_name: the system name where the filesystem belongs to
        :param path: the absolute path to the new directory
        :param create_parents: create intermediate parent directories

        :calls: POST `/filesystem/{system_name}/ops/mkdir`
        """
        resp = await self._post_request(
            endpoint=f"/filesystem/{system_name}/ops/mkdir",
            data=json.dumps({
                "sourcePath": path,
                "parent": create_parents
            })
        )
        return self._check_response(resp, 201)["output"]

    async def mv(
        self,
        system_name: str,
        source_path: str,
        target_path: str,
        account: Optional[str] = None,
        blocking: bool = True,
        timeout: Optional[float] = None
    ) -> dict:
        """Rename/move a file, directory, or symlink at the `source_path` to
        the `target_path` on `system_name`'s filesystem.
        This operation runs in a job.

        :param system_name: the system name where the filesystem belongs to
        :param source_path: the absolute source path
        :param target_path: the absolute target path
        :param account: the account to be used for the transfer job
        :param blocking: whether to wait for the job to complete
        :param timeout: the maximum time to wait for the job to complete

        :calls: POST `/filesystem/{system_name}/transfer/mv`
        """
        data: dict[str, str] = {
            "sourcePath": source_path,
            "targetPath": target_path,
        }
        if account is not None:
            data["account"] = account

        resp = await self._post_request(
            endpoint=f"/filesystem/{system_name}/transfer/mv",
            data=json.dumps(data)
        )
        job_info = self._check_response(resp, 201)

        if blocking:
            await self._wait_for_transfer_job(
                job_info,
                timeout=timeout
            )

        return job_info

    async def compress(
        self,
        system_name: str,
        source_path: str,
        target_path: str,
        dereference: bool = False
    ) -> None:
        """Compress a directory or file.

        :param system_name: the system name where the filesystem belongs to
        :param source_path: the absolute path to source directory
        :param target_path: the absolute path to the newly created
                            compressed file
        :param dereference: dereference links when compressing
        :calls: POST `/filesystem/{system_name}/ops/compress`
        """
        resp = await self._post_request(
            endpoint=f"/filesystem/{system_name}/ops/compress",
            data=json.dumps({
                "source_path": source_path,
                "target_path": target_path,
                "dereference": dereference
            })
        )
        self._check_response(resp, 204)

    async def extract(
        self,
        system_name: str,
        source_path: str,
        target_path: str,
    ) -> None:
        """Extract tar gzip archives.

        :param system_name: the system name where the filesystem belongs to
        :param source_path: the absolute path to the archive
        :param target_path: the absolute path to target directory
        :calls: POST `/filesystem/{system_name}/ops/extract`
        """
        resp = await self._post_request(
            endpoint=f"/filesystem/{system_name}/ops/extract",
            data=json.dumps({
                "source_path": source_path,
                "target_path": target_path
            })
        )
        self._check_response(resp, 204)

    async def _wait_for_transfer_job(
        self,
        job_info: dict,
        timeout: Optional[float] = None
    ) -> None:
        job_id = job_info["transferJob"]["jobId"]
        system_name = job_info["transferJob"]["system"]
        try:
            await self.wait_for_job(
                system_name,
                job_id,
                timeout=timeout
            )
        except JobTimeoutException:
            self.log(
                logging.DEBUG,
                f"Transfer job {job_id} timed out"
            )
            raise TransferJobTimeoutException(job_info)

        try:
            # If job is cancelled before it starts running, the log file will
            # not be available
            stdout_file = await self.view(
                system_name,
                job_info["transferJob"]["logs"]["outputLog"]
            )
        except FirecrestException as e:
            if (
                e.responses[-1].status_code == 404 and
                "No such file or directory" in e.responses[-1].json()['message']
            ):
                raise TransferJobFailedException(
                    job_info, file_not_found=True
                )
            else:
                raise e

        if (
            "Files were successfully" not in stdout_file and
            "File was successfully" not in stdout_file and
            "Multipart file upload successfully completed" not in stdout_file
        ):
            raise TransferJobFailedException(job_info)

    async def wait_for_job(
        self,
        system_name: str,
        job_id: str,
<<<<<<< HEAD
        timeout=None
    ) -> List[Any]:
        """Wait for a job to complete. When the job is completed, it will
        return the job information.
=======
        timeout: Optional[float] = None
    ) -> None:
        """Wait for a job to complete.
>>>>>>> 52233ed0
        :param system_name: the system name where the filesystem belongs to
        :param job_id: the ID of the job to wait for
        :param timeout: the maximum time to wait for the job to complete
                        in seconds. If the timeout is set and the job is not
                        completed within this time, it will be cancelled.
        :calls: GET `/jobs/{system_name}/{job_id}`
        """
        if timeout:
            timeout_time = asyncio.get_event_loop().time() + timeout

        self.log(
            logging.DEBUG,
            f"Waiting for job {job_id}."
        )

        async def check_timeout(sleep_time):
            if not timeout:
                return

            if asyncio.get_event_loop().time() + sleep_time > timeout_time:
                self.log(
                    logging.DEBUG,
                    f"Timeout is about to be reached, while waiting for "
                    f"job {job_id}. Will cancel the job to stop the transfer."
                )

                try:
                    await self.cancel_job(system_name, job_id)
                except FirecrestException as e:
                    self.log(
                        logging.DEBUG,
                        f"Failed to cancel job {job_id}: {e}"
                    )

                raise JobTimeoutException(job_id)

        for i in sleep_generator():
            try:
                job = await self.job_info(system_name, job_id)
            except FirecrestException as e:
                if (
                    e.responses[-1].status_code == 404 and
                    "Job not found" in e.responses[-1].json()['message']
                ):
                    self.log(
                        logging.DEBUG,
                        f"Job {job_id} information is not yet available, will "
                        f"sleep for {i} seconds."
                    )
                    await check_timeout(i)
                    await asyncio.sleep(i)
                    continue

            state = job[0]["status"]["state"]
            if isinstance(state, list):
                state = ",".join(state)

            if sched_state_completed(state):
                self.log(
                    logging.DEBUG,
                    f"Job {job_id} is completed with state: {state}."
                )
                break

            self.log(
                logging.DEBUG,
                f"Job {job_id} state is {state}. Will sleep for {i} seconds."
            )
            await check_timeout(i)
            await asyncio.sleep(i)

        return job

    async def cp(
        self,
        system_name: str,
        source_path: str,
        target_path: str,
        dereference: bool = False,
        account: Optional[str] = None,
        blocking: bool = True,
        timeout: Optional[float] = None
    ) -> dict:
        """Copies file from `source_path` to `target_path`.

        :param system_name: the system name where the filesystem belongs to
        :param source_path: the absolute source path
        :param target_path: the absolute target path
        :param dereference: dereference links when copying
        :param blocking: whether to wait for the job to complete
        :param account: the account to be used for the transfer job
        :param timeout: the maximum time to wait for the job to complete
        :calls: POST `/filesystem/{system_name}/transfer/cp`
        """
        # TODO: dereference is supported only after version 2.2.8 of the API
        data: dict[str, Any] = {
            "sourcePath": source_path,
            "targetPath": target_path,
            "dereference": dereference,
        }
        if account is not None:
            data["account"] = account

        resp = await self._post_request(
            endpoint=f"/filesystem/{system_name}/transfer/cp",
            data=json.dumps(data)
        )
        job_info = self._check_response(resp, 201)

        if blocking:
            await self._wait_for_transfer_job(
                job_info,
                timeout=timeout
            )

        return job_info

    async def rm(
        self,
        system_name: str,
        path: str,
        account: Optional[str] = None,
        blocking: bool = True,
        timeout: Optional[float] = None
    ) -> Optional[dict]:
        """Delete a file.
        First the client will try to delete the file directly, and if it
        fails with a timeout, it will launch a job to delete the file.

        :param system_name: the system name where the filesystem belongs to
        :param path: the absolute target path
        :param account: the account to be used for the transfer job  (only
                        relevant when the file is not deleted directly)
        :param blocking: whether to wait for the job to complete (only
                         relevant when the file is not deleted directly)
        :param timeout: the maximum time to wait for the job to complete
        :calls: DELETE `/filesystem/{system_name}/ops/rm`

                DELETE `/filesystem/{system_name}/transfer/rm`

                GET `/jobs/{system_name}/{job_id}`
        """
        params = {
            "path": path,
        }
        try:
            resp = await self._delete_request(
                endpoint=f"/filesystem/{system_name}/ops/rm",
                params=params
            )
            self._check_response(resp, 204)
            return None
        except FirecrestException as e:
            if e.responses[-1].status_code == 408:
                self.log(
                    logging.DEBUG,
                    f"The command for the deletion of file {path} "
                    f"got a timeout, a job will be launched to "
                    f"delete the file."
                )
            elif e.responses[-1].status_code == 500:
                try:
                    json_resp = e.responses[-1].json()
                    if (
                        "message" in json_resp and
                        "exit status:124" in json_resp["message"]
                    ):
                        self.log(
                            logging.DEBUG,
                            f"The command for the deletion of file {path} "
                            f"got a timeout, a job will be launched to "
                            f"delete the file."
                        )
                    else:
                        raise e

                except json.JSONDecodeError:
                    raise e
            else:
                raise e

        if account is not None:
            params["account"] = account

        resp = await self._delete_request(
            endpoint=f"/filesystem/{system_name}/transfer/rm",
            params=params
        )

        job_info = self._check_response(resp, 200)
        if blocking:
            await self._wait_for_transfer_job(
                job_info,
                timeout=timeout
            )

        return job_info

    async def upload(
        self,
        system_name: str,
        local_file: str | pathlib.Path,
        directory: str,
        filename: str,
        account: Optional[str] = None,
        blocking: bool = True
    ) -> Optional[AsyncExternalUpload]:
        """Upload a file to the system. Small files will be
        uploaded directly to FirecREST and will be immediately available.
        The function will return `None` in this case.
        Large files will be uploaded in parts to the
        staging area of FirecREST and then moved to the target directory in a
        job. The function will return the transfer job information in this
        case.

        :param system_name: the system name where the filesystem belongs to
        :param local_file: the local file's path to be uploaded (can be
                           relative)
        :param directory: the absolut target path of the directory where the
                          file will be uploaded
        :param filename: the name of the file in the target directory
        :param account: the account to be used for the transfer job (only
                        relevant when the file is larger than
                        `MAX_DIRECT_UPLOAD_SIZE`)
        :param blocking: whether to wait for the job to complete (only
                         relevant when the file is larger than
                         `MAX_DIRECT_UPLOAD_SIZE`)
        :calls: POST `/filesystem/{system_name}/transfer/upload`
        """
        if not os.path.isfile(local_file):
            raise FileNotFoundError(f"File not found: {local_file}")

        local_file_size = os.path.getsize(local_file)
        if local_file_size < self.MAX_DIRECT_UPLOAD_SIZE:
            self.log(
                logging.DEBUG,
                f"File ({local_file}) will be directly uploaded to the "
                f"target directory, since it's {local_file_size} bytes."
            )
            async with aiofiles.open(local_file, "rb") as f:
                file_content = await f.read()
                resp = await self._post_request(
                    endpoint=f"/filesystem/{system_name}/ops/upload",
                    params={
                        "path": directory,
                    },
                    files={"file": (filename, file_content)}
                )
                self._check_response(resp, 204)
                return None

        self.log(
            logging.DEBUG,
            f"File ({local_file}) needs to be uploaded in parts to the "
            f"stage area of FirecREST and then moved to the "
            f"target directory, since it's {local_file_size} bytes."
        )
        data = {
            "source_path": directory,
            "fileName": filename,
            'fileSize': local_file_size,
        }
        if account is not None:
            data["account"] = account

        resp = await self._post_request(
            endpoint=f"/filesystem/{system_name}/transfer/upload",
            data=json.dumps(data)
        )

        transfer_info = self._check_response(resp, 201)
        ext_upload = AsyncExternalUpload(
            client=self,
            transfer_info=transfer_info,
            local_file=local_file,
        )

        if blocking:
            self.log(
                logging.DEBUG,
                f"Blocking until ({local_file}) is transfered to the "
                f"filesystem."
            )
            # Upload the file in parts
            await ext_upload.upload_file_to_stage()

            # Wait for the file to be available in the target directory
            await ext_upload.wait_for_transfer_job()

        return ext_upload

    async def download(
        self,
        system_name: str,
        source_path: str,
        target_path: str,
        account: Optional[str] = None,
        blocking: bool = True
    ) -> Optional[AsyncExternalDownload]:
        """Download a file from the remote system.

        :param system_name: the system name where the filesystem belongs to
        :param source_path: the absolute source path of the file
        :param target_path: the target path in the local filesystem (can
                            be relative path)
        :param account: the account to be used for the transfer job (only
                        relevant when the file is larger than
                        `MAX_DIRECT_UPLOAD_SIZE`)
        :param blocking: whether to wait for the job to complete
        :calls: POST `/filesystem/{system_name}/transfer/download`
        """
        # Check if the file is small enough to be downloaded directly
        try:
            file_info = await self.stat(system_name, source_path)
            file_size = file_info["size"]
        except FirecrestException as e:
            if (
                e.responses[-1].status_code == 404 and
                "No such file or directory" in e.responses[-1].json()['message']
            ):
                raise FileNotFoundError(
                    f"File not found: {source_path} on system {system_name}"
                )
            else:
                raise e

        if file_size < self.MAX_DIRECT_UPLOAD_SIZE:
            self.log(
                logging.DEBUG,
                f"File ({source_path}) will be directly downloaded to the "
                f"target directory, since it's {file_size} bytes."
            )
            self.log(
                logging.DEBUG,
                "Arguments `account` and `blocking` will be ignored."
            )
            resp = await self._get_request(
                endpoint=f"/filesystem/{system_name}/ops/download",
                params={
                    "path": source_path,
                }
            )
            self._check_response(resp, 200, return_json=False)

            async with aiofiles.open(target_path, "wb") as f:
                await f.write(resp.content)

            return None

        data = {
            "source_path": source_path,
        }
        if account is not None:
            data["account"] = account

        resp = await self._post_request(
            endpoint=f"/filesystem/{system_name}/transfer/download",
            data=json.dumps(data)
        )

        transfer_info = self._check_response(resp, 201)
        download_obj = AsyncExternalDownload(
            client=self,
            transfer_info=transfer_info,
            file_path=target_path
        )
        if blocking:
            self.log(
                logging.DEBUG,
                f"Blocking until ({source_path}) is transfered to the "
                f"filesystem."
            )
            await download_obj.wait_for_transfer_job()
            await download_obj.download_file_from_stage()

        return download_obj

    async def submit(
        self,
        system_name: str,
        working_dir: str,
        script_str: Optional[str] = None,
        script_local_path: Optional[str] = None,
        script_remote_path: Optional[str] = None,
        env_vars: Optional[dict[str, str]] = None,
        account: Optional[str] = None
    ) -> dict:
        """Submit a job.

        :param system_name: the system name where the filesystem belongs to
        :param working_dir: the working directory of the job
        :param script_str: the job script
        :param script_local_path: path to the job script
        :param script_remote_path: path to the job script on the remote
                                   filesystem
        :param env_vars: environment variables to be set before running the
                         job
        :param account: the account to be used for the job
        :calls: POST `/compute/{system_name}/jobs`
        """

        if sum(
            arg is not None for arg in [
                script_str,
                script_local_path,
                script_remote_path
            ]
        ) != 1:
            raise ValueError(
                "Exactly one of the arguments `script_str`, "
                "`script_local_path` or `script_remote_path` must "
                "be set."
            )

        data: dict = {
            "job": {
                "working_directory": working_dir
            }
        }
        if script_remote_path:
            # TODO: Check that the version of the api supports this (added in
            # 2.2.6)

            if not script_remote_path.startswith("/"):
                raise ValueError(
                    "The `script_remote_path` must be an absolute path."
                )

            data["job"]["scriptPath"] = script_remote_path

        else:
            if script_local_path:
                if not os.path.isfile(script_local_path):
                    raise FileNotFoundError(
                        f"Script file not found: {script_local_path}"
                    )
                with open(script_local_path) as file:
                    script_str = file.read()

            data["job"]["script"] = script_str

        if env_vars:
            data["job"]["env"] = env_vars

        if account:
            # TODO: Check that the version of the api supports this (added in
            # 2.2.6)
            data["job"]["account"] = account

        resp = await self._post_request(
            endpoint=f"/compute/{system_name}/jobs",
            data=json.dumps(data)
        )
        return self._check_response(resp, 201)

    async def job_info(
        self,
        system_name: str,
        jobid: Optional[str] = None,
        allusers: bool = False
    ) -> list:
        """Get job information. When the job is not specified, it will return
        all the jobs.

        :param system_name: the system name where the filesystem belongs to
        :param jobid: the ID of the job
        :param allusers: whether to return jobs of all users or only the
                         current user
        :calls: GET `/compute/{system_name}/jobs` or
                GET `/compute/{system_name}/jobs/{job}`
        """
        url = f"/compute/{system_name}/jobs"
        url = f"{url}/{jobid}" if jobid else url

        # TODO: Check version compatibility for `allusers` parameter
        # It was added in FirecREST 2.2.7

        resp = await self._get_request(
            endpoint=url,
            params={"allusers": allusers}
        )
        result_jobs = self._check_response(resp, 200)["jobs"]
        return result_jobs if result_jobs is not None else []

    async def job_metadata(
        self,
        system_name: str,
        jobid: str,
    ) -> dict:
        """Get job metadata.

        :param system_name: the system name where the filesystem belongs to
        :param jobid: the ID of the job
        :calls: GET `/compute/{system_name}/jobs/{jobid}/metadata`
        """
        resp = await self._get_request(
            endpoint=f"/compute/{system_name}/jobs/{jobid}/metadata",
        )
        return self._check_response(resp, 200)['jobs']

    async def cancel_job(
        self,
        system_name: str,
        jobid: str,
    ) -> dict:
        """Cancel a job.

        :param system_name: the system name where the filesystem belongs to
        :param jobid: the ID of the job to be cancelled
        :calls: DELETE `/compute/{system_name}/jobs/{jobid}`
        """
        resp = await self._delete_request(
            endpoint=f"/compute/{system_name}/jobs/{jobid}",
        )
        return self._check_response(resp, 204)

    async def attach_to_job(
        self,
        system_name: str,
        jobid: str,
        command: str,
    ) -> dict:
        """Attach a process to a job.

        :param system_name: the system name where the filesystem belongs to
        :param jobid: the ID of the job
        :param command: the command to be executed
        :calls: PUT `/compute/{system_name}/jobs/{jobid}/attach`
        """
        resp = await self._put_request(
            endpoint=f"/compute/{system_name}/jobs/{jobid}/attach",
            data=json.dumps({"command": command})
        )
        return self._check_response(resp, 204)<|MERGE_RESOLUTION|>--- conflicted
+++ resolved
@@ -981,16 +981,10 @@
         self,
         system_name: str,
         job_id: str,
-<<<<<<< HEAD
         timeout=None
     ) -> List[Any]:
         """Wait for a job to complete. When the job is completed, it will
         return the job information.
-=======
-        timeout: Optional[float] = None
-    ) -> None:
-        """Wait for a job to complete.
->>>>>>> 52233ed0
         :param system_name: the system name where the filesystem belongs to
         :param job_id: the ID of the job to wait for
         :param timeout: the maximum time to wait for the job to complete
