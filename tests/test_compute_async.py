import pytest
import re
import test_compute as basic_compute

from context import firecrest
from firecrest import __app_name__, __version__


@pytest.fixture
def valid_client(fc_server):
    class ValidAuthorization:
        def get_access_token(self):
            return "VALID_TOKEN"

    client = firecrest.AsyncFirecrest(
        firecrest_url=fc_server.url_for("/"), authorization=ValidAuthorization()
    )
    client.time_between_calls = {
        "compute": 0,
        "reservations": 0,
        "status": 0,
        "storage": 0,
        "tasks": 0,
        "utilities": 0,
    }

    return client


@pytest.fixture
def invalid_client(fc_server):
    class InvalidAuthorization:
        def get_access_token(self):
            return "INVALID_TOKEN"

    client = firecrest.AsyncFirecrest(
        firecrest_url=fc_server.url_for("/"), authorization=InvalidAuthorization()
    )
    client.time_between_calls = {
        "compute": 0,
        "reservations": 0,
        "status": 0,
        "storage": 0,
        "tasks": 0,
        "utilities": 0,
    }

    return client


@pytest.fixture
def slurm_script(tmp_path):
    tmp_dir = tmp_path / "script_dir"
    tmp_dir.mkdir()
    script = tmp_dir / "script.sh"
    script.write_text("#!/bin/bash -l\n# Slurm job script\n")
    return script


@pytest.fixture
def non_slurm_script(tmp_path):
    tmp_dir = tmp_path / "script_dir"
    tmp_dir.mkdir()
    script = tmp_dir / "script.sh"
    script.write_text("non slurm script\n")
    return script


@pytest.fixture
def fc_server(httpserver):
    httpserver.expect_request("/compute/jobs/path", method="POST").respond_with_handler(
        basic_compute.submit_path_handler
    )

    httpserver.expect_request(
        "/compute/jobs/upload", method="POST"
    ).respond_with_handler(basic_compute.submit_upload_handler)

    httpserver.expect_request("/compute/acct", method="GET").respond_with_handler(
        basic_compute.sacct_handler
    )

    httpserver.expect_request("/compute/jobs", method="GET").respond_with_handler(
        basic_compute.queue_handler
    )

    httpserver.expect_request(
        re.compile("^/compute/jobs.*"), method="DELETE"
    ).respond_with_handler(basic_compute.cancel_handler)

    httpserver.expect_request(
        "/tasks", method="GET"
    ).respond_with_handler(basic_compute.tasks_handler)

    httpserver.expect_request(
        "/compute/nodes", method="GET"
    ).respond_with_handler(basic_compute.nodes_request_handler)

    httpserver.expect_request(
<<<<<<< HEAD
        "/compute/reservations", method="GET"
    ).respond_with_handler(basic_compute.reservations_request_handler)
=======
        "/compute/partitions", method="GET"
    ).respond_with_handler(basic_compute.partitions_request_handler)
>>>>>>> dfc9f1a7

    return httpserver


@pytest.mark.asyncio
async def test_submit_remote(valid_client):
    global submit_path_retry
    submit_path_retry = 0
    assert await valid_client.submit(
        machine="cluster1", job_script="/path/to/workdir/script.sh", local_file=False
    ) == {
        "firecrest_taskid": "submit_path_job_id_default_account",
        "job_data_err": "",
        "job_data_out": "",
        "job_file": "/path/to/workdir/script.sh",
        "job_file_err": "/path/to/workdir/slurm-35335405.out",
        "job_file_out": "/path/to/workdir/slurm-35335405.out",
        "jobid": 35335405,
        "result": "Job submitted",
    }
    submit_path_retry = 0
    assert await valid_client.submit(
        machine="cluster1",
        job_script="/path/to/workdir/script.sh",
        local_file=False,
        account="proj",
    ) == {
        "firecrest_taskid": "submit_path_job_id_proj_account",
        "job_data_err": "",
        "job_data_out": "",
        "job_file": "/path/to/workdir/script.sh",
        "job_file_err": "/path/to/workdir/slurm-35335405.out",
        "job_file_out": "/path/to/workdir/slurm-35335405.out",
        "jobid": 35335406,
        "result": "Job submitted",
    }


@pytest.mark.asyncio
async def test_submit_local(valid_client, slurm_script):
    # Test submission for local script
    global submit_upload_retry
    submit_upload_retry = 0
    assert await valid_client.submit(
        machine="cluster1", job_script=slurm_script, local_file=True
    ) == {
        "firecrest_taskid": "submit_upload_job_id_default_account",
        "job_data_err": "",
        "job_data_out": "",
        "job_file": "/path/to/firecrest/submit_upload_job_id_default_account/script.sh",
        "job_file_err": "/path/to/firecrest/submit_upload_job_id_default_account/slurm-35342667.out",
        "job_file_out": "/path/to/firecrest/submit_upload_job_id_default_account/slurm-35342667.out",
        "jobid": 35342667,
        "result": "Job submitted",
    }
    submit_upload_retry = 0
    assert await valid_client.submit(
        machine="cluster1", job_script=slurm_script, local_file=True, account="proj"
    ) == {
        "firecrest_taskid": "submit_upload_job_id_proj_account",
        "job_data_err": "",
        "job_data_out": "",
        "job_file": "/path/to/firecrest/submit_upload_job_id_proj_account/script.sh",
        "job_file_err": "/path/to/firecrest/submit_upload_job_id_proj_account/slurm-35342667.out",
        "job_file_out": "/path/to/firecrest/submit_upload_job_id_proj_account/slurm-35342667.out",
        "jobid": 35342668,
        "result": "Job submitted",
    }


@pytest.mark.asyncio
async def test_submit_invalid_arguments(valid_client, non_slurm_script):
    with pytest.raises(firecrest.HeaderException):
        await valid_client.submit(
            machine="cluster1",
            job_script="/path/to/non/existent/file",
            local_file=False,
        )

    global submit_path_retry
    submit_path_retry = 0
    with pytest.raises(firecrest.FirecrestException):
        await valid_client.submit(
            machine="cluster1",
            job_script="/path/to/non/slurm/file.sh",
            local_file=False,
        )

    global submit_upload_retry
    submit_upload_retry = 0

    with pytest.raises(firecrest.FirecrestException):
        await valid_client.submit(
            machine="cluster1", job_script=non_slurm_script, local_file=True
        )


@pytest.mark.asyncio
async def test_submit_invalid_machine(valid_client, slurm_script):
    with pytest.raises(firecrest.HeaderException):
        await valid_client.submit(
            machine="cluster2", job_script="/path/to/file", local_file=False
        )

    with pytest.raises(firecrest.HeaderException):
        await valid_client.submit(
            machine="cluster2", job_script=slurm_script, local_file=True
        )


@pytest.mark.asyncio
async def test_submit_invalid_client(invalid_client, slurm_script):
    with pytest.raises(firecrest.UnauthorizedException):
        await invalid_client.submit(
            machine="cluster1", job_script="/path/to/file", local_file=False
        )

    with pytest.raises(firecrest.UnauthorizedException):
        await invalid_client.submit(
            machine="cluster1", job_script=slurm_script, local_file=True
        )


@pytest.mark.asyncio
async def test_poll(valid_client):
    global acct_retry
    acct_retry = 0
    assert await valid_client.poll(
        machine="cluster1",
        jobs=[352, 2, "334"],
        start_time="starttime",
        end_time="endtime",
    ) == [
        {
            "jobid": "352",
            "name": "firecrest_job_test",
            "nodelist": "nid0[6227-6229]",
            "nodes": "3",
            "partition": "normal",
            "start_time": "2021-11-29T16:31:07",
            "state": "COMPLETED",
            "time": "00:48:00",
            "time_left": "2021-11-29T16:31:47",
            "user": "username",
        },
        {
            "jobid": "334",
            "name": "firecrest_job_test2",
            "nodelist": "nid02401",
            "nodes": "1",
            "partition": "normal",
            "start_time": "2021-11-29T16:31:07",
            "state": "COMPLETED",
            "time": "00:17:12",
            "time_left": "2021-11-29T16:31:50",
            "user": "username",
        },
    ]
    acct_retry = 0
    assert await valid_client.poll(machine="cluster1", jobs=[]) == [
        {
            "jobid": "352",
            "name": "firecrest_job_test",
            "nodelist": "nid0[6227-6229]",
            "nodes": "3",
            "partition": "normal",
            "start_time": "2021-11-29T16:31:07",
            "state": "COMPLETED",
            "time": "00:48:00",
            "time_left": "2021-11-29T16:31:47",
            "user": "username",
        }
    ]
    assert await valid_client.poll(machine="cluster1", jobs=["empty"]) == []


@pytest.mark.asyncio
async def test_poll_invalid_arguments(valid_client):
    global acct_retry
    acct_retry = 0

    with pytest.raises(firecrest.FirecrestException):
        await valid_client.poll(machine="cluster1", jobs=["l"])


@pytest.mark.asyncio
async def test_poll_invalid_machine(valid_client):
    with pytest.raises(firecrest.HeaderException):
        await valid_client.poll(machine="cluster2", jobs=[])


@pytest.mark.asyncio
async def test_poll_invalid_client(invalid_client):
    with pytest.raises(firecrest.UnauthorizedException):
        await invalid_client.poll(machine="cluster1", jobs=[])


@pytest.mark.asyncio
async def test_poll_active(valid_client):
    global queue_retry
    queue_retry = 0
    assert await valid_client.poll_active(machine="cluster1", jobs=[352, 2, "334"]) == [
        {
            "job_data_err": "",
            "job_data_out": "",
            "job_file": "(null)",
            "job_file_err": "stderr-file-not-found",
            "job_file_out": "stdout-file-not-found",
            "jobid": "352",
            "name": "interactive",
            "nodelist": "nid02357",
            "nodes": "1",
            "partition": "debug",
            "start_time": "6:38",
            "state": "RUNNING",
            "time": "2022-03-10T10:11:34",
            "time_left": "23:22",
            "user": "username",
        }
    ]
    queue_retry = 0
    assert await valid_client.poll_active(machine="cluster1", jobs=[]) == [
        {
            "job_data_err": "",
            "job_data_out": "",
            "job_file": "(null)",
            "job_file_err": "stderr-file-not-found",
            "job_file_out": "stdout-file-not-found",
            "jobid": "352",
            "name": "interactive",
            "nodelist": "nid02357",
            "nodes": "1",
            "partition": "debug",
            "start_time": "6:38",
            "state": "RUNNING",
            "time": "2022-03-10T10:11:34",
            "time_left": "23:22",
            "user": "username",
        },
        {
            "job_data_err": "",
            "job_data_out": "",
            "job_file": "(null)",
            "job_file_err": "stderr-file-not-found",
            "job_file_out": "stdout-file-not-found",
            "jobid": "356",
            "name": "interactive",
            "nodelist": "nid02351",
            "nodes": "1",
            "partition": "debug",
            "start_time": "6:38",
            "state": "RUNNING",
            "time": "2022-03-10T10:11:34",
            "time_left": "23:22",
            "user": "username",
        },
    ]


@pytest.mark.asyncio
async def test_poll_active_invalid_arguments(valid_client):
    global queue_retry
    queue_retry = 0

    with pytest.raises(firecrest.FirecrestException):
        await valid_client.poll_active(machine="cluster1", jobs=["l"])

    queue_retry = 0
    with pytest.raises(firecrest.FirecrestException):
        # We assume that jobid is too old and is rejected by squeue
        await valid_client.poll_active(machine="cluster1", jobs=["4"])


@pytest.mark.asyncio
async def test_poll_active_invalid_machine(valid_client):
    with pytest.raises(firecrest.HeaderException):
        await valid_client.poll_active(machine="cluster2", jobs=[])


@pytest.mark.asyncio
async def test_poll_active_invalid_client(invalid_client):
    with pytest.raises(firecrest.UnauthorizedException):
        await invalid_client.poll_active(machine="cluster1", jobs=[])


@pytest.mark.asyncio
async def test_cancel(valid_client):
    global cancel_retry
    cancel_retry = 0
    # Make sure this doesn't raise an error
    await valid_client.cancel(machine="cluster1", job_id=35360071)


@pytest.mark.asyncio
async def test_cancel_invalid_arguments(valid_client):
    global cancel_retry
    cancel_retry = 0
    with pytest.raises(firecrest.FirecrestException):
        await valid_client.cancel(machine="cluster1", job_id="k")

    cancel_retry = 0
    with pytest.raises(firecrest.FirecrestException):
        # Jobid 35360072 is from a different user
        await valid_client.cancel(machine="cluster1", job_id="35360072")


@pytest.mark.asyncio
async def test_cancel_invalid_machine(valid_client):
    with pytest.raises(firecrest.HeaderException):
        await valid_client.cancel(machine="cluster2", job_id=35360071)


@pytest.mark.asyncio
async def test_cancel_invalid_client(invalid_client):
    with pytest.raises(firecrest.UnauthorizedException):
        await invalid_client.cancel(machine="cluster1", job_id=35360071)


@pytest.mark.asyncio
async def test_get_nodes(valid_client):
    response = [{
        "ActiveFeatures": ["f7t"],
        "NodeName": "nid001",
        "Partitions": [
            "part01",
            "part02"
        ],
        "State": [
            "IDLE"
        ]
    }]
    assert await valid_client.nodes(machine="cluster1") == response


@pytest.mark.asyncio
async def test_get_nodes_from_list(valid_client):
    response = [{
        "ActiveFeatures": ["f7t"],
        "NodeName": "nid001",
        "Partitions": [
            "part01",
            "part02"
        ],
        "State": [
            "IDLE"
        ]
    }]
    assert await valid_client.nodes(machine="cluster1",
                                    nodes=["nid001"]) == response


@pytest.mark.asyncio
async def test_get_nodes_unknown(valid_client):
    with pytest.raises(firecrest.FirecrestException):
        await valid_client.nodes(machine="cluster1",
                                 nodes=["nidunknown"])


@pytest.mark.asyncio
<<<<<<< HEAD
async def test_get_reservations(valid_client):
    response = [
        {
            "EndTime": "2024-05-01T15:00:00",
            "Features": "(null)",
            "Nodes": "nid001",
            "ReservationName": "res01",
            "StartTime": "2024-05-01T12:00:00",
            "State": "INACTIVE"
        },
        {
            "EndTime": "2024-06-01T15:00:00",
            "Features": ["f7t1", "f7t2"],
            "Nodes": "nid002",
            "ReservationName": "res04",
            "StartTime": "2024-06-01T12:00:00",
            "State": "INACTIVE"
        }
    ]
    assert await valid_client.reservations(machine="cluster1") == response
=======
async def test_get_partitions(valid_client):
    response = [
        {
            "Default": "YES",
            "PartitionName": "part01",
            "State": "UP",
            "TotalCPUs": "2",
            "TotalNodes": "1"
        },
        {
            "Default": "NO",
            "PartitionName": "part02",
            "State": "UP",
            "TotalCPUs": "2",
            "TotalNodes": "1"
        },
        {
            "Default": "NO",
            "PartitionName": "xfer",
            "State": "UP",
            "TotalCPUs": "2",
            "TotalNodes": "1"
        }
    ]
    assert await valid_client.partitions(machine="cluster1") == response


@pytest.mark.asyncio
async def test_get_partitions_from_list(valid_client):
    response = [
        {
            "Default": "YES",
            "PartitionName": "part01",
            "State": "UP",
            "TotalCPUs": "2",
            "TotalNodes": "1"
        },
        {
            "Default": "NO",
            "PartitionName": "part02",
            "State": "UP",
            "TotalCPUs": "2",
            "TotalNodes": "1"
        },
        {
            "Default": "NO",
            "PartitionName": "xfer",
            "State": "UP",
            "TotalCPUs": "2",
            "TotalNodes": "1"
        }
    ]
    assert await valid_client.partitions(
        machine="cluster1", partitions=["part01", "part02", "xfer"]
    ) == response


@pytest.mark.asyncio
async def test_get_partitions_unknown(valid_client):
    with pytest.raises(firecrest.FirecrestException):
        await valid_client.partitions(
            machine="cluster1",
            partitions=["invalid_part"]
        )
>>>>>>> dfc9f1a7
<|MERGE_RESOLUTION|>--- conflicted
+++ resolved
@@ -97,13 +97,12 @@
     ).respond_with_handler(basic_compute.nodes_request_handler)
 
     httpserver.expect_request(
-<<<<<<< HEAD
+        "/compute/partitions", method="GET"
+    ).respond_with_handler(basic_compute.partitions_request_handler)
+
+    httpserver.expect_request(
         "/compute/reservations", method="GET"
     ).respond_with_handler(basic_compute.reservations_request_handler)
-=======
-        "/compute/partitions", method="GET"
-    ).respond_with_handler(basic_compute.partitions_request_handler)
->>>>>>> dfc9f1a7
 
     return httpserver
 
@@ -463,7 +462,72 @@
 
 
 @pytest.mark.asyncio
-<<<<<<< HEAD
+async def test_get_partitions(valid_client):
+    response = [
+        {
+            "Default": "YES",
+            "PartitionName": "part01",
+            "State": "UP",
+            "TotalCPUs": "2",
+            "TotalNodes": "1"
+        },
+        {
+            "Default": "NO",
+            "PartitionName": "part02",
+            "State": "UP",
+            "TotalCPUs": "2",
+            "TotalNodes": "1"
+        },
+        {
+            "Default": "NO",
+            "PartitionName": "xfer",
+            "State": "UP",
+            "TotalCPUs": "2",
+            "TotalNodes": "1"
+        }
+    ]
+    assert await valid_client.partitions(machine="cluster1") == response
+
+
+@pytest.mark.asyncio
+async def test_get_partitions_from_list(valid_client):
+    response = [
+        {
+            "Default": "YES",
+            "PartitionName": "part01",
+            "State": "UP",
+            "TotalCPUs": "2",
+            "TotalNodes": "1"
+        },
+        {
+            "Default": "NO",
+            "PartitionName": "part02",
+            "State": "UP",
+            "TotalCPUs": "2",
+            "TotalNodes": "1"
+        },
+        {
+            "Default": "NO",
+            "PartitionName": "xfer",
+            "State": "UP",
+            "TotalCPUs": "2",
+            "TotalNodes": "1"
+        }
+    ]
+    assert await valid_client.partitions(
+        machine="cluster1", partitions=["part01", "part02", "xfer"]
+    ) == response
+
+
+@pytest.mark.asyncio
+async def test_get_partitions_unknown(valid_client):
+    with pytest.raises(firecrest.FirecrestException):
+        await valid_client.partitions(
+            machine="cluster1",
+            partitions=["invalid_part"]
+        )
+
+@pytest.mark.asyncio
 async def test_get_reservations(valid_client):
     response = [
         {
@@ -483,70 +547,4 @@
             "State": "INACTIVE"
         }
     ]
-    assert await valid_client.reservations(machine="cluster1") == response
-=======
-async def test_get_partitions(valid_client):
-    response = [
-        {
-            "Default": "YES",
-            "PartitionName": "part01",
-            "State": "UP",
-            "TotalCPUs": "2",
-            "TotalNodes": "1"
-        },
-        {
-            "Default": "NO",
-            "PartitionName": "part02",
-            "State": "UP",
-            "TotalCPUs": "2",
-            "TotalNodes": "1"
-        },
-        {
-            "Default": "NO",
-            "PartitionName": "xfer",
-            "State": "UP",
-            "TotalCPUs": "2",
-            "TotalNodes": "1"
-        }
-    ]
-    assert await valid_client.partitions(machine="cluster1") == response
-
-
-@pytest.mark.asyncio
-async def test_get_partitions_from_list(valid_client):
-    response = [
-        {
-            "Default": "YES",
-            "PartitionName": "part01",
-            "State": "UP",
-            "TotalCPUs": "2",
-            "TotalNodes": "1"
-        },
-        {
-            "Default": "NO",
-            "PartitionName": "part02",
-            "State": "UP",
-            "TotalCPUs": "2",
-            "TotalNodes": "1"
-        },
-        {
-            "Default": "NO",
-            "PartitionName": "xfer",
-            "State": "UP",
-            "TotalCPUs": "2",
-            "TotalNodes": "1"
-        }
-    ]
-    assert await valid_client.partitions(
-        machine="cluster1", partitions=["part01", "part02", "xfer"]
-    ) == response
-
-
-@pytest.mark.asyncio
-async def test_get_partitions_unknown(valid_client):
-    with pytest.raises(firecrest.FirecrestException):
-        await valid_client.partitions(
-            machine="cluster1",
-            partitions=["invalid_part"]
-        )
->>>>>>> dfc9f1a7
+    assert await valid_client.reservations(machine="cluster1") == response