--- conflicted
+++ resolved
@@ -20,11 +20,7 @@
         def get_access_token(self):
             return "VALID_TOKEN"
 
-<<<<<<< HEAD
-    return firecrest.v1.Firecrest(
-=======
-    client = firecrest.Firecrest(
->>>>>>> d7b7a31b
+    client = firecrest.v1.Firecrest(
         firecrest_url=fc_server.url_for("/"), authorization=ValidAuthorization()
     )
     client.set_api_version("1.16.0")
@@ -48,11 +44,7 @@
         def get_access_token(self):
             return "INVALID_TOKEN"
 
-<<<<<<< HEAD
-    return firecrest.v1.Firecrest(
-=======
-    client = firecrest.Firecrest(
->>>>>>> d7b7a31b
+    client = firecrest.v1.Firecrest(
         firecrest_url=fc_server.url_for("/"), authorization=InvalidAuthorization()
     )
     client.set_api_version("1.16.0")
