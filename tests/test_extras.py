import common
import json
import pytest
import re
import test_authorisation as auth

from context import firecrest
from typer.testing import CliRunner
from werkzeug.wrappers import Response
from werkzeug.wrappers import Request

from firecrest import __app_name__, __version__, cli


runner = CliRunner()


def test_cli_version():
    result = runner.invoke(cli.app, ["--version"])
    assert result.exit_code == 0
    assert f"FirecREST CLI Version: {__version__}\n" in result.stdout


@pytest.fixture
def client1(fc_server):
    class ValidAuthorization:
        def get_access_token(self):
            # This token was created in https://jwt.io/ with payload:
            # {
            #     "realm_access": {
            #         "roles": [
            #             "firecrest-sa"
            #         ]
            #     },
            #     "resource_access": {
            #         "bob-client": {
            #             "roles": [
            #             "bob"
            #             ]
            #         }
            #     },
            #     "clientId": "bob-client",
            #     "preferred_username": "service-account-bob-client"
            # }
            return "eyJhbGciOiJIUzI1NiIsInR5cCI6IkpXVCJ9.eyJyZWFsbV9hY2Nlc3MiOnsicm9sZXMiOlsiZmlyZWNyZXN0LXNhIl19LCJyZXNvdXJjZV9hY2Nlc3MiOnsiYm9iLWNsaWVudCI6eyJyb2xlcyI6WyJib2IiXX19LCJjbGllbnRJZCI6ImJvYi1jbGllbnQiLCJwcmVmZXJyZWRfdXNlcm5hbWUiOiJzZXJ2aWNlLWFjY291bnQtYm9iLWNsaWVudCJ9.XfCXDclEBh7faQrOF2piYdnb7c3AUiCxDesTkNSwpSY"

    return firecrest.v1.Firecrest(
        firecrest_url=fc_server.url_for("/"), authorization=ValidAuthorization()
    )


@pytest.fixture
def client2(fc_server):
    class ValidAuthorization:
        def get_access_token(self):
            # This token was created in https://jwt.io/ with payload:
            # {
            #     "realm_access": {
            #         "roles": [
            #             "other-role"
            #         ]
            #     },
            #     "preferred_username": "alice"
            # }
            return "eyJhbGciOiJIUzI1NiIsInR5cCI6IkpXVCJ9.eyJyZWFsbV9hY2Nlc3MiOnsicm9sZXMiOlsib3RoZXItcm9sZSJdfSwicHJlZmVycmVkX3VzZXJuYW1lIjoiYWxpY2UifQ.dpo1_F9jkV-RpNGqTaCNLbM-JPMnstDg7mQjzbwDp5g"

    return firecrest.v1.Firecrest(
        firecrest_url=fc_server.url_for("/"), authorization=ValidAuthorization()
    )


@pytest.fixture
def client3(fc_server):
    class ValidAuthorization:
        def get_access_token(self):
            # This token was created in https://jwt.io/ with payload:
            # {
            #     "preferred_username": "eve"
            # }
            return "eyJhbGciOiJIUzI1NiIsInR5cCI6IkpXVCJ9.eyJwcmVmZXJyZWRfdXNlcm5hbWUiOiJldmUifQ.SGVPDrJdy8b5jRpxcw9ILLsf8M2ljAYWxiN0A1b_1SE"

    return firecrest.v1.Firecrest(
        firecrest_url=fc_server.url_for("/"), authorization=ValidAuthorization()
    )


@pytest.fixture
def valid_client(fc_server):
    class ValidAuthorization:
        def get_access_token(self):
            return "VALID_TOKEN"

<<<<<<< HEAD
    return firecrest.v1.Firecrest(
=======
    client = firecrest.v1.Firecrest(
>>>>>>> b9af46da
        firecrest_url=fc_server.url_for("/"), authorization=ValidAuthorization()
    )
    client.set_api_version("1.16.0")
    return client


@pytest.fixture
def valid_credentials(fc_server, auth_server):
    return [
        f"--firecrest-url={fc_server.url_for('/')}",
        "--client-id=valid_id",
        "--client-secret=valid_secret",
        f"--token-url={auth_server.url_for('/auth/token')}",
        "--api-version=1.16.0",
    ]


@pytest.fixture
def invalid_client(fc_server):
    class InvalidAuthorization:
        def get_access_token(self):
            return "INVALID_TOKEN"

<<<<<<< HEAD
    return firecrest.v1.Firecrest(
=======
    client = firecrest.v1.Firecrest(
>>>>>>> b9af46da
        firecrest_url=fc_server.url_for("/"), authorization=InvalidAuthorization()
    )
    client.set_api_version("1.16.0")
    return client


def tasks_handler(request: Request):
    if request.headers["Authorization"] != "Bearer VALID_TOKEN":
        return Response(
            json.dumps({"message": "Bad token; invalid JSON"}),
            status=401,
            content_type="application/json",
        )

    all_tasks = {
        "taskid_1": {
            "created_at": "2022-08-16T07:18:54",
            "data": "data",
            "description": "description",
            "hash_id": "taskid_1",
            "last_modify": "2022-08-16T07:18:54",
            "service": "storage",
            "status": "114",
            "system": "cluster1",
            "task_id": "taskid_1",
            "task_url": "TASK_IP/tasks/taskid_1",
            "updated_at": "2022-08-16T07:18:54",
            "user": "username",
        },
        "taskid_2": {
            "created_at": "2022-08-16T07:18:54",
            "data": "data",
            "description": "description",
            "hash_id": "taskid_2",
            "last_modify": "2022-08-16T07:18:54",
            "service": "storage",
            "status": "112",
            "system": "cluster1",
            "task_id": "taskid_2",
            "task_url": "TASK_IP/tasks/taskid_2",
            "updated_at": "2022-08-16T07:18:54",
            "user": "username",
        },
        "taskid_3": {
            "created_at": "2022-08-16T07:18:54",
            "data": "data",
            "description": "description",
            "hash_id": "taskid_3",
            "last_modify": "2022-08-16T07:18:54",
            "service": "storage",
            "status": "111",
            "system": "cluster1",
            "task_id": "taskid_3",
            "task_url": "TASK_IP/tasks/taskid_3",
            "updated_at": "2022-08-16T07:18:54",
            "user": "username",
        }
    }
    status_code = 200
    tasks = request.args.get("tasks")

    if tasks:
        tasks = tasks.split(",")
        ret = {
         "tasks": {k: v for k, v in all_tasks.items() if k in tasks}
        }
    else:
        ret = {
         "tasks": all_tasks
        }

    return Response(
        json.dumps(ret), status=status_code, content_type="application/json"
    )


@pytest.fixture
def fc_server(httpserver):
    httpserver.expect_request(
        re.compile("^/tasks"), method="GET"
    ).respond_with_handler(tasks_handler)

    return httpserver


@pytest.fixture
def auth_server(httpserver):
    httpserver.expect_request("/auth/token").respond_with_handler(auth.auth_handler)
    return httpserver


def test_whoami(client1):
    assert client1.whoami() == "bob"


def test_whoami_2(client2):
    assert client2.whoami() == "alice"


def test_whoami_3(client3):
    assert client3.whoami() == "eve"


def test_whoami_invalid_client(invalid_client):
    assert invalid_client.whoami() == None


def test_all_tasks(valid_client):
    assert valid_client._tasks() == {
        "taskid_1": {
            "created_at": "2022-08-16T07:18:54",
            "data": "data",
            "description": "description",
            "hash_id": "taskid_1",
            "last_modify": "2022-08-16T07:18:54",
            "service": "storage",
            "status": "114",
            "system": "cluster1",
            "task_id": "taskid_1",
            "task_url": "TASK_IP/tasks/taskid_1",
            "updated_at": "2022-08-16T07:18:54",
            "user": "username",
        },
        "taskid_2": {
            "created_at": "2022-08-16T07:18:54",
            "data": "data",
            "description": "description",
            "hash_id": "taskid_2",
            "last_modify": "2022-08-16T07:18:54",
            "service": "storage",
            "status": "112",
            "system": "cluster1",
            "task_id": "taskid_2",
            "task_url": "TASK_IP/tasks/taskid_2",
            "updated_at": "2022-08-16T07:18:54",
            "user": "username",
        },
        "taskid_3": {
            "created_at": "2022-08-16T07:18:54",
            "data": "data",
            "description": "description",
            "hash_id": "taskid_3",
            "last_modify": "2022-08-16T07:18:54",
            "service": "storage",
            "status": "111",
            "system": "cluster1",
            "task_id": "taskid_3",
            "task_url": "TASK_IP/tasks/taskid_3",
            "updated_at": "2022-08-16T07:18:54",
            "user": "username",
        },
    }


def test_cli_all_tasks(valid_credentials):
    args = valid_credentials + ["tasks", "--no-pager"]
    result = runner.invoke(cli.app, args=args)
    stdout = common.clean_stdout(result.stdout)
    assert result.exit_code == 0
    assert "Task information: 3 results" in stdout
    assert "Task ID  | Status" in stdout
    assert "taskid_1 | 114" in stdout
    assert "taskid_2 | 112" in stdout
    assert "taskid_3 | 111" in stdout


def test_subset_tasks(valid_client):
    # "taskid_4" is not a valid id but it will be silently ignored
    assert valid_client._tasks(["taskid_1", "taskid_3", "taskid_4"]) == {
        "taskid_1": {
            "created_at": "2022-08-16T07:18:54",
            "data": "data",
            "description": "description",
            "hash_id": "taskid_1",
            "last_modify": "2022-08-16T07:18:54",
            "service": "storage",
            "status": "114",
            "system": "cluster1",
            "task_id": "taskid_1",
            "task_url": "TASK_IP/tasks/taskid_1",
            "updated_at": "2022-08-16T07:18:54",
            "user": "username",
        },
        "taskid_3": {
            "created_at": "2022-08-16T07:18:54",
            "data": "data",
            "description": "description",
            "hash_id": "taskid_3",
            "last_modify": "2022-08-16T07:18:54",
            "service": "storage",
            "status": "111",
            "system": "cluster1",
            "task_id": "taskid_3",
            "task_url": "TASK_IP/tasks/taskid_3",
            "updated_at": "2022-08-16T07:18:54",
            "user": "username",
        },
    }


def test_cli_subset_tasks(valid_credentials):
    args = valid_credentials + ["tasks", "--no-pager", "taskid_1", "taskid_3"]
    result = runner.invoke(cli.app, args=args)
    stdout = common.clean_stdout(result.stdout)
    assert result.exit_code == 0
    assert "Task information: 2 results" in stdout
    assert "Task ID  | Status" in stdout
    assert "taskid_1 | 114" in stdout
    assert "taskid_3 | 111" in stdout
    assert "taskid_2 | 112" not in stdout


def test_one_task(valid_client):
    assert valid_client._tasks(["taskid_2"]) == {
        "taskid_2": {
            "created_at": "2022-08-16T07:18:54",
            "data": "data",
            "description": "description",
            "hash_id": "taskid_2",
            "last_modify": "2022-08-16T07:18:54",
            "service": "storage",
            "status": "112",
            "system": "cluster1",
            "task_id": "taskid_2",
            "task_url": "TASK_IP/tasks/taskid_2",
            "updated_at": "2022-08-16T07:18:54",
            "user": "username",
        }
    }


def test_cli_one_task(valid_credentials):
    args = valid_credentials + ["tasks", "--no-pager", "taskid_2"]
    result = runner.invoke(cli.app, args=args)
    stdout = common.clean_stdout(result.stdout)
    assert result.exit_code == 0
    assert "Task information: 1 result" in stdout
    assert "Task ID  | Status" in stdout
    assert "taskid_2 | 112" in stdout
    assert "taskid_1 | 114" not in stdout
    assert "taskid_3 | 111" not in stdout


def test_invalid_task(valid_client):
    assert valid_client._tasks(["invalid_id"]) == {}


def test_tasks_invalid(invalid_client):
    with pytest.raises(firecrest.UnauthorizedException):
        invalid_client._tasks()<|MERGE_RESOLUTION|>--- conflicted
+++ resolved
@@ -90,11 +90,7 @@
         def get_access_token(self):
             return "VALID_TOKEN"
 
-<<<<<<< HEAD
-    return firecrest.v1.Firecrest(
-=======
     client = firecrest.v1.Firecrest(
->>>>>>> b9af46da
         firecrest_url=fc_server.url_for("/"), authorization=ValidAuthorization()
     )
     client.set_api_version("1.16.0")
@@ -118,11 +114,7 @@
         def get_access_token(self):
             return "INVALID_TOKEN"
 
-<<<<<<< HEAD
-    return firecrest.v1.Firecrest(
-=======
     client = firecrest.v1.Firecrest(
->>>>>>> b9af46da
         firecrest_url=fc_server.url_for("/"), authorization=InvalidAuthorization()
     )
     client.set_api_version("1.16.0")
